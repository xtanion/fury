import time
import warnings
import inspect
from collections import defaultdict

import numpy as np
from scipy.spatial import transform
from fury import utils, actor
from fury.actor import Container
from fury.animation.interpolator import LinearInterpolator
from fury.ui.elements import PlaybackPanel
from fury.lib import Actor


class Timeline(Container):
    """Keyframe animation timeline class.

    This timeline is responsible for keyframe animations for a single or a
    group of models.
    It's used to handle multiple attributes and properties of Fury actors such
    as transformations, color, and scale.
    It also accepts custom data and interpolates them, such as temperature.
    Linear interpolation is used by default to interpolate data between the
    main keyframes.

    Attributes
    ----------
    actors : str
        a formatted string to print out what the animal says
    playback_panel : bool, optional
        If True, the timeline will have a playback panel set, which can be used
        to control the playback of the timeline.
    length : float or int, default: None, optional
        the fixed length of the timeline. If set to None, the timeline will get
         its length from the keyframes.
    loop : bool, optional
        the number of legs the animal has (default 4)
    motion_path_res : int, default: None
        the number of line segments used to visualizer the timeline's motion
         path.
    """

    def __init__(self, actors=None, playback_panel=False, length=None,
                 loop=False, motion_path_res=None):

        super().__init__()
        self._data = defaultdict(dict)
        self._camera_data = defaultdict(dict)
        self.playback_panel = None
        self._last_timestamp = 0
        self._current_timestamp = 0
        self._speed = 1
        self._timelines = []
        self._static_actors = []
        self._camera = None
        self._scene = None
        self._last_started_time = 0
        self._playing = False
        self._length = length
        self._final_timestamp = 0
        self._needs_update = False
        self._reverse_playing = False
        self._loop = loop
        self._added_to_scene = True
        self._add_to_scene_time = 0
        self._remove_from_scene_time = None
        self._is_camera_animated = False
        self._motion_path_res = motion_path_res
        self._motion_path_actor = None
        self._parent_timeline = None

        # Handle actors while constructing the timeline.
        if playback_panel:
            def set_loop(loop):
                self._loop = loop

            def set_speed(speed):
                self.speed = speed

            self.playback_panel = PlaybackPanel(loop=self._loop)
            self.playback_panel.on_play = self.play
            self.playback_panel.on_stop = self.stop
            self.playback_panel.on_pause = self.pause
            self.playback_panel.on_loop_toggle = set_loop
            self.playback_panel.on_progress_bar_changed = self.seek
            self.playback_panel.on_speed_changed = set_speed
            self.add_actor(self.playback_panel, static=True)

        if actors is not None:
            self.add_actor(actors)

    def update_final_timestamp(self):
        """Calculates and returns the final timestamp of all keyframes.

        Returns
        -------
        float
            final timestamp that can be reached inside the Timeline.
        """
        if self._length is None:
            self._final_timestamp = max(self.final_timestamp,
                                        max([0] + [tl.update_final_timestamp()
                                                   for tl in self.timelines]))
        else:
            self._final_timestamp = self._length
        if self.has_playback_panel:
            self.playback_panel.final_time = self._final_timestamp
        return self._final_timestamp

    def update_motion_path(self):
        res = self._motion_path_res
        tl = self
        while not res and isinstance(tl._parent_timeline, Timeline):
            tl = tl._parent_timeline
            res = tl._motion_path_res
        if not res:
            return
        lines = []
        colors = []
        if self.is_interpolatable('position'):
            ts = np.linspace(0, self.final_timestamp, res)
            [lines.append(self.get_position(t).tolist()) for t in ts]
            if self.is_interpolatable('color'):
                [colors.append(self.get_color(t)) for t in ts]
            elif len(self.items) == 1:
                colors = sum([i.vcolors[0] / 255 for i in self.items]) / \
                         len(self.items)
            else:
                colors = [1, 1, 1]
        if len(lines) > 0:
            lines = np.array([lines])
            if colors is []:
                colors = np.array([colors])

            mpa = actor.line(lines, colors=colors, opacity=0.6)
            if self._scene:
                # remove old motion path actor
                if self._motion_path_actor is not None:
                    self._scene.rm(self._motion_path_actor)
                self._scene.add(mpa)
            self._motion_path_actor = mpa

    def set_timestamp(self, timestamp):
        """Set the current timestamp of the animation.

        Parameters
        ----------
        timestamp: float
            Current timestamp to be set.
        """
        if self.playing:
            self._last_started_time = \
                time.perf_counter() - timestamp / self.speed
        else:
            self._last_timestamp = timestamp

    def _get_data(self, is_camera=False):
        if is_camera:
            self._is_camera_animated = True
            return self._camera_data
        else:
            return self._data

    def _get_attribute_data(self, attrib, is_camera=False):
        data = self._get_data(is_camera=is_camera)

        if attrib not in data:
            data[attrib] = {
                'keyframes': defaultdict(dict),
                'interpolator': {
                    'base': LinearInterpolator,
                    'func': None,
                    'args': defaultdict()
                },
            }
        return data.get(attrib)

    def set_keyframe(self, attrib, timestamp, value, is_camera=False,
                     update_interpolator=True, **kwargs):
        """Set a keyframe for a certain attribute.

        Parameters
        ----------
        attrib: str
            The name of the attribute.
        timestamp: float
            Timestamp of the keyframe.
        value: ndarray
            Value of the keyframe at the given timestamp.
        is_camera: bool, optional
            Indicated whether setting a camera property or general property.
        update_interpolator: bool, optional
            Interpolator will be reinitialized if Ture

        Other Parameters
        ----------------
        pre_cp: ndarray, shape (1, M), optional
            The control point in case of using `cubic Bézier interpolator` when
            time exceeds this timestamp.
        post_cp: ndarray, shape (1, M), optional
            The control point in case of using `cubic Bézier interpolator` when
            time precedes this timestamp.
        in_tangent: ndarray, shape (1, M), optional
            The in tangent at that position for the cubic spline curve.
        out_tangent: ndarray, shape (1, M), optional
            The out tangent at that position for the cubic spline curve.
        """

        attrib_data = self._get_attribute_data(attrib, is_camera=is_camera)
        keyframes = attrib_data.get('keyframes')

        keyframes[timestamp] = {
            'value': np.array(value).astype(float),
            **{par: np.array(val).astype(float) for par, val in kwargs.items()
               if val is not None}
        }

        if update_interpolator:
            interp = attrib_data.get('interpolator')
            interp_base = interp.get('base')
            interp_args = interp.get('args')
            new_interp = interp_base(keyframes, **interp_args)
            interp['func'] = new_interp.interpolate

        if timestamp > self.final_timestamp:
            self._final_timestamp = timestamp
            if self.has_playback_panel:
                final_t = self.update_final_timestamp()
                self.playback_panel.final_time = final_t

        if timestamp > 0:
            self.update_animation(force=True)
<<<<<<< HEAD
        # self.update_motion_path()
=======

        # update motion path
        self.update_motion_path()
>>>>>>> e0539269

    def set_keyframes(self, attrib, keyframes, is_camera=False):
        """Set multiple keyframes for a certain attribute.

        Parameters
        ----------
        attrib: str
            The name of the attribute.
        keyframes: dict
            A dict object containing keyframes to be set.
        is_camera: bool
            Indicated whether setting a camera property or general property.

        Notes
        ---------
        Keyframes can be on any of the following forms:
        >>> key_frames_simple = {1: [1, 2, 1], 2: [3, 4, 5]}
        >>> key_frames_bezier = {1: {'value': [1, 2, 1]},
        >>>                       2: {'value': [3, 4, 5], 'pre_cp': [1, 2, 3]}}

        Examples
        ---------
        >>> pos_keyframes = {1: np.array([1, 2, 3]), 3: np.array([5, 5, 5])}
        >>> Timeline.set_keyframes('position', pos_keyframes)
        """
        for t, data in keyframes.items():
            keyframe = keyframes.get(t)
            if isinstance(keyframe, dict):
                self.set_keyframe(attrib, t, **keyframe, is_camera=is_camera)
            else:
                self.set_keyframe(attrib, t, keyframe, is_camera=is_camera)

    def set_camera_keyframe(self, attrib, timestamp, value, **kwargs):
        """Set a keyframe for a camera property

        Parameters
        ----------
        attrib: str
            The name of the attribute.
        timestamp: float
            Timestamp of the keyframe.
        value: float
            Value of the keyframe at the given timestamp.
        **kwargs: dict, optional
            Additional keyword arguments passed to `set_keyframe`.
        """
        self.set_keyframe(attrib, timestamp, value, is_camera=True, **kwargs)

    def is_inside_scene_at(self, timestamp):
        if self._remove_from_scene_time is not None and \
                timestamp >= self._remove_from_scene_time:
            return False
        elif timestamp >= self._add_to_scene_time:
            return True
        return False

    def add_to_scene_at(self, timestamp):
        """Set timestamp for adding Timeline to scene event.

        Parameters
        ----------
        timestamp: float
            Timestamp of the event.
        """
        self._add_to_scene_time = timestamp

    def remove_from_scene_at(self, timestamp):
        """Set timestamp for removing Timeline to scene event.

        Parameters
        ----------
        timestamp: float
            Timestamp of the event.
        """
        self._remove_from_scene_time = timestamp

    def handle_scene_event(self, in_scene):
        if self._scene is not None:
            if in_scene and not self._added_to_scene:
                super(Timeline, self).add_to_scene(self._scene)
                self._added_to_scene = True
            elif not in_scene and self._added_to_scene:
                super(Timeline, self).remove_from_scene(self._scene)
                self._added_to_scene = False

    def set_camera_keyframes(self, attrib, keyframes):
        """Set multiple keyframes for a certain camera property

        Parameters
        ----------
        attrib: str
            The name of the property.
        keyframes: dict
            A dict object containing keyframes to be set.

        Notes
        ---------
        Cubic Bézier curve control points are not supported yet in this setter.

        Examples
        ---------
        >>> cam_pos = {1: np.array([1, 2, 3]), 3: np.array([5, 5, 5])}
        >>> Timeline.set_camera_keyframes('position', cam_pos)
        """
        self.set_keyframes(attrib, keyframes, is_camera=True)

    def set_interpolator(self, attrib, interpolator, is_camera=False,
                         **kwargs):
        """Set keyframes interpolator for a certain property

        Parameters
        ----------
        attrib: str
            The name of the property.
        interpolator: class or function
            The interpolator class or evaluation function to be used to 
            interpolate/evaluate keyframes.
        is_camera: bool, optional
            Indicated whether dealing with a camera property or general
            property.

        Other Parameters
        ----------------
        spline_degree: int, optional
            The degree of the spline in case of setting a spline interpolator.
        
        Notes
        -----
        If this evaluator is used to evaluate the value of actor's
        properties such as position, scale, color, rotation, or opacity, it has
        to return a value thathas the same shape as the evaluated property,
        i.e.: for scale, it has to return an array with shape 1x3, and for
        opacity, it has to return a 1x1, an int, or a float value.

        Examples
        ---------
        >>> Timeline.set_interpolator('position', LinearInterpolator)
        
        >>> pos_fun = lambda t: np.array([np.sin(t), np.cos(t), 0])
        >>> Timeline.set_interpolator('position', pos_fun)
        """

        attrib_data = self._get_attribute_data(attrib, is_camera=is_camera)
        keyframes = attrib_data.get('keyframes')
        interp_data = attrib_data.get('interpolator')
        if inspect.isfunction(interpolator):
            interp_data['func'] = interpolator
        else:
            interp_data['base'] = interpolator
            interp_data['args'] = kwargs
            new_interp = interpolator(keyframes, **kwargs)
            interp_data['func'] = new_interp.interpolate
        # update motion path
        self.update_motion_path()

    def is_interpolatable(self, attrib, is_camera=False):
        """Checks whether a property is interpolatable.

        Parameters
        ----------
        attrib: str
            The name of the property.
        is_camera: bool
            Indicated whether checking a camera property or general property.

        Returns
        -------
        bool
            True if the property is interpolatable by the Timeline.

        Notes
        -------
        True means that it's safe to use `Interpolator.interpolate(t)` for the
        specified property. And False means the opposite.

        """
        data = self._camera_data if is_camera else self._data
        return attrib in data

    def set_camera_interpolator(self, attrib, interpolator):
        """Set the interpolator for a specific camera property.

        Parameters
        ----------
        attrib: str
            The name of the camera property.
            The already handled properties are position, focal, and view_up.

        interpolator: class or function
            The interpolator class or evaluation function that handles the
            camera property interpolation between keyframes.

        Examples
        ---------
        >>> Timeline.set_camera_interpolator('focal', LinearInterpolator)
        """
        self.set_interpolator(attrib, interpolator, is_camera=True)

    def set_position_interpolator(self, interpolator, **kwargs):
        """Set the position interpolator for all actors inside the
        timeline.

        Parameters
        ----------
        interpolator: class or function
            The interpolator class or evaluation function that would handle the
             position keyframes.

        Other Parameters
        ----------------
        spline_degree: int
            The degree of the spline interpolation in case of setting
            the `SplineInterpolator`.

        Examples
        ---------
        >>> Timeline.set_position_interpolator(BSplineInterpolator,
        >>>                                    spline_degree=5)
        """
        self.set_interpolator('position', interpolator, **kwargs)

    def set_scale_interpolator(self, interpolator):
        """Set the scale interpolator for all the actors inside the
        timeline.

        Parameters
        ----------
        interpolator: class or function
            TThe interpolator class or evaluation function that would handle
            the scale keyframes.

        Examples
        ---------
        >>> Timeline.set_scale_interpolator(StepInterpolator)
        """
        self.set_interpolator('scale', interpolator)

    def set_rotation_interpolator(self, interpolator):
        """Set the scale interpolator for all the actors inside the
        timeline.

        Parameters
        ----------
        interpolator: class or function
            The interpolator class or evaluation function that would handle the
            rotation (orientation) keyframes.

        Examples
        ---------
        >>> Timeline.set_rotation_interpolator(Slerp)
        """
        self.set_interpolator('rotation', interpolator)

    def set_color_interpolator(self, interpolator):
        """Set the color interpolator for all the actors inside the
        timeline.

        Parameters
        ----------
        interpolator: class or function
            The interpolator class or evaluation function that would handle
            the color keyframes.

        Examples
        ---------
        >>> Timeline.set_color_interpolator(LABInterpolator)
        """
        self.set_interpolator('color', interpolator)

    def set_opacity_interpolator(self, interpolator):
        """Set the opacity interpolator for all the actors inside the
        timeline.

        Parameters
        ----------
        interpolator: class or function
            The interpolator class or evaluation function that would handle
            the opacity keyframes.

        Examples
        ---------
        >>> Timeline.set_opacity_interpolator(StepInterpolator)
        """
        self.set_interpolator('opacity', interpolator)

    def set_camera_position_interpolator(self, interpolator):
        """Set the camera position interpolator.

        Parameters
        ----------
        interpolator: class or function
            The interpolator class or evaluation function that would handle the
            interpolation of the camera position keyframes.
        """
        self.set_camera_interpolator("position", interpolator)

    def set_camera_focal_interpolator(self, interpolator):
        """Set the camera focal position interpolator.

        Parameters
        ----------
        interpolator: class or function
            The interpolator class or evaluation function that would handle the
            interpolation of the camera focal position keyframes.
        """
        self.set_camera_interpolator("focal", interpolator)

    def get_value(self, attrib, timestamp):
        """Returns the value of an attribute at any given timestamp.

        Parameters
        ----------
        attrib: str
            The attribute name.
        timestamp: float
            The timestamp to interpolate at.
        """
        return self._data.get(attrib).get('interpolator').\
            get('func')(timestamp)

    def get_camera_value(self, attrib, timestamp):
        """Returns the value of an attribute interpolated at any given
        timestamp.

        Parameters
        ----------
        attrib: str
            The attribute name.
        timestamp: float
            The timestamp to interpolate at.

        """
        return self._camera_data.get(attrib).get('interpolator').\
            get('func')(timestamp)

    def set_position(self, timestamp, position, **kwargs):
        """Set a position keyframe at a specific timestamp.

        Parameters
        ----------
        timestamp: float
            Timestamp of the keyframe
        position: ndarray, shape (1, 3)
            Position value

        Other Parameters
        ----------------
        pre_cp: float
            The control point in case of using `cubic Bézier interpolator` when
            time exceeds this timestamp.
        post_cp: float
            The control point in case of using `cubic Bézier interpolator` when
            time precedes this timestamp.
        in_tangent: ndarray, shape (1, M), optional
            The in tangent at that position for the cubic spline curve.
        out_tangent: ndarray, shape (1, M), optional
            The out tangent at that position for the cubic spline curve.

        Notes
        -----
        `pre_cp` and `post_cp` only needed when using the cubic bezier
        interpolation method.
        """
        self.set_keyframe('position', timestamp, position, **kwargs)

    def set_position_keyframes(self, keyframes):
        """Set a dict of position keyframes at once.
        Should be in the following form:
        {timestamp_1: position_1, timestamp_2: position_2}

        Parameters
        ----------
        keyframes: dict(float: ndarray, shape(1, 3))
            A dict with timestamps as keys and positions as values.

        Examples
        --------
        >>> pos_keyframes = {1, np.array([0, 0, 0]), 3, np.array([50, 6, 6])}
        >>> Timeline.set_position_keyframes(pos_keyframes)
        """
        self.set_keyframes('position', keyframes)

    def set_rotation(self, timestamp, rotation, **kwargs):
        """Set a rotation keyframe at a specific timestamp.

        Parameters
        ----------
        timestamp: float
            Timestamp of the keyframe
        rotation: ndarray, shape(1, 3) or shape(1, 4)
            Rotation data in euler degrees with shape(1, 3) or in quaternions
            with shape(1, 4).

        Notes
        -----
        Euler rotations are executed by rotating first around Z then around X,
        and finally around Y.
        """
        no_components = len(np.array(rotation).flatten())
        if no_components == 4:
            self.set_keyframe('rotation', timestamp, rotation, **kwargs)
        elif no_components == 3:
            # user is expected to set rotation order by default as setting
            # orientation of a `vtkActor` ordered as z->x->y.
            rotation = np.asarray(rotation, dtype=float)
            rotation = transform.Rotation.from_euler('zxy',
                                                     rotation[[2, 0, 1]],
                                                     degrees=True).as_quat()
            self.set_keyframe('rotation', timestamp, rotation, **kwargs)
        else:
            warnings.warn(f'Keyframe with {no_components} components is not a '
                          f'valid rotation data. Skipped!')

    def set_rotation_as_vector(self, timestamp, vector, **kwargs):
        """Set a rotation keyframe at a specific timestamp.

        Parameters
        ----------
        timestamp: float
            Timestamp of the keyframe
        vector: ndarray, shape(1, 3)
            Directional vector that describes the rotation.
        """
        quat = transform.Rotation.from_rotvec(vector).as_quat()
        self.set_keyframe('rotation', timestamp, quat, **kwargs)

    def set_scale(self, timestamp, scalar, **kwargs):
        """Set a scale keyframe at a specific timestamp.

        Parameters
        ----------
        timestamp: float
            Timestamp of the keyframe
        scalar: ndarray, shape(1, 3)
            Scale keyframe value associated with the timestamp.
        """
        self.set_keyframe('scale', timestamp, scalar, **kwargs)

    def set_scale_keyframes(self, keyframes):
        """Set a dict of scale keyframes at once.
        Should be in the following form:
        {timestamp_1: scale_1, timestamp_2: scale_2}

        Parameters
        ----------
        keyframes: dict(float: ndarray, shape(1, 3))
            A dict with timestamps as keys and scales as values.

        Examples
        --------
        >>> scale_keyframes = {1, np.array([1, 1, 1]), 3, np.array([2, 2, 3])}
        >>> Timeline.set_scale_keyframes(scale_keyframes)
        """
        self.set_keyframes('scale', keyframes)

    def set_color(self, timestamp, color, **kwargs):
        """Set color keyframe at a specific timestamp.

        Parameters
        ----------
        timestamp: float
            Timestamp of the keyframe
        color: ndarray, shape(1, 3)
            Color keyframe value associated with the timestamp.
        """
        self.set_keyframe('color', timestamp, color, **kwargs)

    def set_color_keyframes(self, keyframes):
        """Set a dict of color keyframes at once.
        Should be in the following form:
        {timestamp_1: color_1, timestamp_2: color_2}

        Parameters
        ----------
        keyframes: dict
            A dict with timestamps as keys and color as values.

        Examples
        --------
        >>> color_keyframes = {1, np.array([1, 0, 1]), 3, np.array([0, 0, 1])}
        >>> Timeline.set_color_keyframes(color_keyframes)
        """
        self.set_keyframes('color', keyframes)

    def set_opacity(self, timestamp, opacity, **kwargs):
        """Set opacity keyframe at a specific timestamp.

        Parameters
        ----------
        timestamp: float
            Timestamp of the keyframe
        opacity: ndarray, shape(1, 3)
            Opacity keyframe value associated with the timestamp.
        """
        self.set_keyframe('opacity', timestamp, opacity, **kwargs)

    def set_opacity_keyframes(self, keyframes):
        """Set a dict of opacity keyframes at once.
        Should be in the following form:
        {timestamp_1: opacity_1, timestamp_2: opacity_2}

        Parameters
        ----------
        keyframes: dict(float: ndarray, shape(1, 1) or float or int)
            A dict with timestamps as keys and opacities as values.

        Notes
        -----
        Opacity values should be between 0 and 1.

        Examples
        --------
        >>> opacity = {1, np.array([1, 1, 1]), 3, np.array([2, 2, 3])}
        >>> Timeline.set_scale_keyframes(opacity)
        """
        self.set_keyframes('opacity', keyframes)

    def get_position(self, t):
        """Returns the interpolated position.

        Parameters
        ----------
        t: float
            The time to interpolate position at.

        Returns
        -------
        ndarray(1, 3):
            The interpolated position.
        """
        return self.get_value('position', t)

    def get_rotation(self, t, as_quat=False):
        """Returns the interpolated rotation.

        Parameters
        ----------
        t: float
            the time to interpolate rotation at.
        as_quat: bool
            Returned rotation will be as quaternion if True.

        Returns
        -------
        ndarray(1, 3):
            The interpolated rotation as Euler degrees by default.
        """
        rot = self.get_value('rotation', t)
        if len(rot) == 4:
            if as_quat:
                return rot
            r = transform.Rotation.from_quat(rot)
            degrees = r.as_euler('zxy', degrees=True)[[1, 2, 0]]
            return degrees
        elif not as_quat:
            return rot
        return transform.Rotation.from_euler('zxy',
                                             rot[[2, 0, 1]],
                                             degrees=True).as_quat()

    def get_scale(self, t):
        """Returns the interpolated scale.

        Parameters
        ----------
        t: float
            The time to interpolate scale at.

        Returns
        -------
        ndarray(1, 3):
            The interpolated scale.
        """
        return self.get_value('scale', t)

    def get_color(self, t):
        """Returns the interpolated color.

        Parameters
        ----------
        t: float
            The time to interpolate color value at.

        Returns
        -------
        ndarray(1, 3):
            The interpolated color.
        """
        return self.get_value('color', t)

    def get_opacity(self, t):
        """Returns the opacity value.

        Parameters
        ----------
        t: float
            The time to interpolate opacity at.

        Returns
        -------
        ndarray(1, 1):
            The interpolated opacity.
        """
        return self.get_value('opacity', t)

    def set_camera_position(self, timestamp, position, **kwargs):
        """Sets the camera position keyframe.

        Parameters
        ----------
        timestamp: float
            The time to interpolate opacity at.
        position: ndarray, shape(1, 3)
            The camera position
        """
        self.set_camera_keyframe('position', timestamp, position, **kwargs)

    def set_camera_focal(self, timestamp, position, **kwargs):
        """Sets camera's focal position keyframe.

        Parameters
        ----------
        timestamp: float
            The time to interpolate opacity at.
        position: ndarray, shape(1, 3)
            The camera position
        """
        self.set_camera_keyframe('focal', timestamp, position, **kwargs)

    def set_camera_view_up(self, timestamp, direction, **kwargs):
        """Sets the camera view-up direction keyframe.

        Parameters
        ----------
        timestamp: float
            The time to interpolate at.
        direction: ndarray, shape(1, 3)
            The camera view-up direction
        """
        self.set_camera_keyframe('view_up', timestamp, direction, **kwargs)

    def set_camera_rotation(self, timestamp, rotation, **kwargs):
        """Sets the camera rotation keyframe.

        Parameters
        ----------
        timestamp: float
            The time to interpolate at.
        rotation: ndarray, shape(1, 3) or shape(1, 4)
            Rotation data in euler degrees with shape(1, 3) or in quaternions
            with shape(1, 4).

        Notes
        -----
        Euler rotations are executed by rotating first around Z then around X,
        and finally around Y.
        """
        self.set_rotation(timestamp, rotation, is_camera=True, **kwargs)

    def set_camera_position_keyframes(self, keyframes):
        """Set a dict of camera position keyframes at once.
        Should be in the following form:
        {timestamp_1: position_1, timestamp_2: position_2}

        Parameters
        ----------
        keyframes: dict(float: ndarray, shape(1, 3))
            A dict with timestamps as keys and opacities as values.

        Examples
        --------
        >>> pos = {0, np.array([1, 1, 1]), 3, np.array([20, 0, 0])}
        >>> Timeline.set_camera_position_keyframes(pos)
        """
        self.set_camera_keyframes('position', keyframes)

    def set_camera_focal_keyframes(self, keyframes):
        """Set multiple camera focal position keyframes at once.
        Should be in the following form:
        {timestamp_1: focal_1, timestamp_2: focal_1, ...}

        Parameters
        ----------
        keyframes: dict(float: ndarray, shape(1, 3))
            A dict with timestamps as keys and camera focal positions as
            values.

        Examples
        --------
        >>> focal_pos = {0, np.array([1, 1, 1]), 3, np.array([20, 0, 0])}
        >>> Timeline.set_camera_focal_keyframes(focal_pos)
        """
        self.set_camera_keyframes('focal', keyframes)

    def set_camera_view_up_keyframes(self, keyframes):
        """Set multiple camera view up direction keyframes.
        Should be in the following form:
        {timestamp_1: view_up_1, timestamp_2: view_up_2, ...}

        Parameters
        ----------
        keyframes: dict(float: ndarray, shape(1, 3))
            A dict with timestamps as keys and camera view up vectors as
            values.

        Examples
        --------
        >>> view_ups = {0, np.array([1, 0, 0]), 3, np.array([0, 1, 0])}
        >>> Timeline.set_camera_view_up_keyframes(view_ups)
        """
        self.set_camera_keyframes('view_up', keyframes)

    def get_camera_position(self, t):
        """Returns the interpolated camera position.

        Parameters
        ----------
        t: float
            The time to interpolate camera position value at.

        Returns
        -------
        ndarray(1, 3):
            The interpolated camera position.

        Notes
        -----
        The returned position does not necessarily reflect the current camera
        position, but te expected one.
        """
        return self.get_camera_value('position', t)

    def get_camera_focal(self, t):
        """Returns the interpolated camera's focal position.

        Parameters
        ----------
        t: float
            The time to interpolate at.

        Returns
        -------
        ndarray(1, 3):
            The interpolated camera's focal position.

        Notes
        -----
        The returned focal position does not necessarily reflect the current
        camera's focal position, but the expected one.
        """
        return self.get_camera_value('focal', t)

    def get_camera_view_up(self, t):
        """Returns the interpolated camera's view-up directional vector.

        Parameters
        ----------
        t: float
            The time to interpolate at.

        Returns
        -------
        ndarray(1, 3):
            The interpolated camera view-up directional vector.

        Notes
        -----
        The returned focal position does not necessarily reflect the actual
        camera view up directional vector, but the expected one.
        """
        return self.get_camera_value('view_up', t)

    def get_camera_rotation(self, t):
        """Returns the interpolated rotation for the camera expressed
        in euler angles.

        Parameters
        ----------
        t: float
            The time to interpolate at.

        Returns
        -------
        ndarray(1, 3):
            The interpolated camera's rotation.

        Notes
        -----
        The returned focal position does not necessarily reflect the actual
        camera view up directional vector, but the expected one.
        """
        return self.get_camera_value('rotation', t)

    def add(self, item):
        """Adds an item to the Timeline.
        This item can be an actor, Timeline, list of actors, or a list of
        Timelines.

        Parameters
        ----------
        item: Timeline, vtkActor, list(Timeline), or list(vtkActor)
            Actor/s to be animated by the timeline.
        """
        if isinstance(item, list):
            for a in item:
                self.add(a)
            return
        elif isinstance(item, Actor):
            self.add_actor(item)
        elif isinstance(item, Timeline):
            self.add_timeline(item)
        else:
            raise ValueError(f"Object of type {type(item)} can't be added to "
                             f"the timeline.")

    def add_timeline(self, timeline):
        """Adds an actor or list of actors to the Timeline.

        Parameters
        ----------
        timeline: Timeline or list(Timeline)
            Actor/s to be animated by the timeline.
        """
        if isinstance(timeline, list):
            for a in timeline:
                self.add_timeline(a)
            return
        timeline._parent_timeline = self
        timeline.update_motion_path()
        self._timelines.append(timeline)

    def add_actor(self, actor, static=False):
        """Adds an actor or list of actors to the Timeline.

        Parameters
        ----------
        actor: vtkActor or list(vtkActor)
            Actor/s to be animated by the timeline.
        static: bool
            Indicated whether the actor should be animated and controlled by
            the timeline or just a static actor that gets added to the scene
            along with the Timeline.
        """
        if isinstance(actor, list):
            for a in actor:
                self.add_actor(a, static=static)
        elif static:
            self._static_actors.append(actor)
        else:
            actor.vcolors = utils.colors_from_actor(actor)
            super(Timeline, self).add(actor)

    @property
    def parent_timeline(self):
        return self._parent_timeline

    @property
    def actors(self):
        """Returns a list of actors.

        Returns
        -------
        list:
            List of actors controlled by the Timeline.
        """
        return self.items

    @property
    def timelines(self):
        """Returns a list of child Timelines.

        Returns
        -------
        list:
            List of child Timelines of this Timeline.
        """
        return self._timelines

    def add_static_actor(self, actor):
        """Adds an actor or list of actors as static actor/s which will not be
        controlled nor animated by the Timeline. All static actors will be
        added to the scene when the Timeline is added to the scene.

        Parameters
        ----------
        actor: vtkActor or list(vtkActor)
            Static actor/s.
        """
        self.add_actor(actor, static=True)

    @property
    def static_actors(self):
        """Returns a list of static actors.

        Returns
        -------
        list:
            List of static actors.
        """
        return self._static_actors

    def remove_timelines(self):
        """Removes all child Timelines from the Timeline"""
        self._timelines.clear()

    def remove_actor(self, actor):
        """Removes an actor from the Timeline.

        Parameters
        ----------
        actor: vtkActor
            Actor to be removed from the timeline.
        """
        self._items.remove(actor)

    def remove_actors(self):
        """Removes all actors from the Timeline"""
        self.clear()

    def update_animation(self, t=None, force=False, _in_scene=None):
        """Updates the timeline animations"""
        if t is None:
            t = self.current_timestamp
            if t > self._final_timestamp:
                if self._loop:
                    self.seek(0)
                else:
                    self.seek(self.final_timestamp)
                    # Doing this will pause both the timeline and the panel.
                    self.playback_panel.pause()
        if self.has_playback_panel and (self.playing or force):
            self.update_final_timestamp()
            self.playback_panel.current_time = t

        # handling in/out of scene events
        in_scene = self.is_inside_scene_at(t)
        if _in_scene is not None:
            in_scene = _in_scene and in_scene
        self.handle_scene_event(in_scene)

        if self.playing or force:
            if self._camera is not None:
                if self.is_interpolatable('rotation', is_camera=True):
                    pos = self._camera.GetPosition()
                    translation = np.identity(4)
                    translation[:3, 3] = pos
                    # camera axis is reverted
                    rot = -self.get_camera_rotation(t)
                    rot = transform.Rotation.from_quat(rot).as_matrix()
                    rot = np.array([[*rot[0], 0],
                                    [*rot[1], 0],
                                    [*rot[2], 0],
                                    [0, 0, 0, 1]])
                    rot = translation @ rot @ np.linalg.inv(translation)
                    self._camera.SetModelTransformMatrix(rot.flatten())

                if self.is_interpolatable('position', is_camera=True):
                    cam_pos = self.get_camera_position(t)
                    self._camera.SetPosition(cam_pos)

                if self.is_interpolatable('focal', is_camera=True):
                    cam_foc = self.get_camera_focal(t)
                    self._camera.SetFocalPoint(cam_foc)

                if self.is_interpolatable('view_up', is_camera=True):
                    cam_up = self.get_camera_view_up(t)
                    self._camera.SetViewUp(cam_up)
                elif not self.is_interpolatable('view_up', is_camera=True):
                    # to preserve up-view as default after user interaction
                    self._camera.SetViewUp(0, 1, 0)

            elif self._is_camera_animated and self._scene:
                self._camera = self._scene.camera()
                self.update_animation(force=True)
                return

            # actors properties
            if in_scene:
                if self.is_interpolatable('position'):
                    position = self.get_position(t)
                    self.SetPosition(position)

                if self.is_interpolatable('scale'):
                    scale = self.get_scale(t)
                    [act.SetScale(scale) for act in self.actors]

                if self.is_interpolatable('opacity'):
                    scale = self.get_opacity(t)
                    [act.GetProperty().SetOpacity(scale) for
                     act in self.actors]

                if self.is_interpolatable('rotation'):
                    euler = self.get_rotation(t)
                    [act.SetOrientation(euler) for
                     act in self.actors]

                if self.is_interpolatable('color'):
                    color = self.get_color(t)
                    for act in self.actors:
                        act.vcolors[:] = color * 255
                        utils.update_actor(act)
                # Also update all child Timelines.
            [tl.update_animation(t, force=True, _in_scene=in_scene)
             for tl in self.timelines]
            # update clipping range
            if self.parent_timeline is None and self._scene:
                self._scene.reset_clipping_range()

    def play(self):
        """Play the animation"""
        if not self.playing:
            if self.current_timestamp >= self.final_timestamp:
                self.current_timestamp = 0
            self.update_final_timestamp()
            self._last_started_time = \
                time.perf_counter() - self._last_timestamp / self.speed
            self._playing = True

    def pause(self):
        """Pauses the animation"""
        self._last_timestamp = self.current_timestamp
        self._playing = False

    def stop(self):
        """Stops the animation"""
        self._last_timestamp = 0
        self._playing = False
        self.update_animation(force=True)

    def restart(self):
        """Restarts the animation"""
        self._last_timestamp = 0
        self._playing = True
        self.update_animation(force=True)

    @property
    def current_timestamp(self):
        """Get current timestamp of the Timeline.

        Returns
        ----------
        float
            The current time of the Timeline.

        """
        if self.playing:
            self._last_timestamp = (time.perf_counter() -
                                    self._last_started_time) * self.speed
        return self._last_timestamp

    @current_timestamp.setter
    def current_timestamp(self, timestamp):
        """Set the current timestamp of the Timeline.

        Parameters
        ----------
        timestamp: float
            The time to set as current time of the Timeline.

        """
        self.seek(timestamp)

    @property
    def final_timestamp(self):
        """Get the final timestamp of the Timeline.

        Returns
        ----------
        float
            The final time of the Timeline.

        """
        return self._final_timestamp

    def seek(self, timestamp):
        """Sets the current timestamp of the Timeline.

        Parameters
        ----------
        timestamp: float
            The time to seek.

        """
        # assuring timestamp value is in the timeline range
        if timestamp < 0:
            timestamp = 0
        elif timestamp > self.final_timestamp:
            timestamp = self.final_timestamp

        if self.playing:
            self._last_started_time = \
                time.perf_counter() - timestamp / self.speed
        else:
            self._last_timestamp = timestamp
            self.update_animation(force=True)

    def seek_percent(self, percent):
        """Seek a percentage of the Timeline's final timestamp.

        Parameters
        ----------
        percent: float
            Value from 1 to 100.

        """
        t = percent * self._final_timestamp / 100
        self.seek(t)

    @property
    def playing(self):
        """Returns whether the Timeline is playing.

        Returns
        -------
        bool
            Timeline is playing if True.
        """
        return self._playing

    @playing.setter
    def playing(self, playing):
        """Sets the playing state of the Timeline.

        Parameters
        ----------
        playing: bool
            The playing state to be set.

        """
        self._playing = playing

    @property
    def stopped(self):
        """Returns whether the Timeline is stopped.

        Returns
        -------
        bool
            Timeline is stopped if True.

        """
        return not self.playing and not self._last_timestamp

    @property
    def paused(self):
        """Returns whether the Timeline is paused.

        Returns
        -------
        bool
            Timeline is paused if True.

        """

        return not self.playing and self._last_timestamp is not None

    @property
    def speed(self):
        """Returns the speed of the timeline.

        Returns
        -------
        float
            The speed of the timeline's playback.
        """
        return self._speed

    @speed.setter
    def speed(self, speed):
        """Set the speed of the timeline.

        Parameters
        ----------
        speed: float
            The speed of the timeline's playback.

        """
        current = self.current_timestamp
        if speed <= 0:
            return
        self._speed = speed
        self._last_started_time = time.perf_counter()
        self.current_timestamp = current

    @property
    def has_playback_panel(self):
        return self.playback_panel is not None

    def add_to_scene(self, ren):
        super(Timeline, self).add_to_scene(ren)
        [ren.add(static_act) for static_act in self._static_actors]
        [ren.add(timeline) for timeline in self.timelines]
        if self._motion_path_actor:
            ren.add(self._motion_path_actor)
        self._scene = ren
        self._added_to_scene = True
        self.update_animation(force=True)<|MERGE_RESOLUTION|>--- conflicted
+++ resolved
@@ -230,13 +230,9 @@
 
         if timestamp > 0:
             self.update_animation(force=True)
-<<<<<<< HEAD
-        # self.update_motion_path()
-=======
 
         # update motion path
         self.update_motion_path()
->>>>>>> e0539269
 
     def set_keyframes(self, attrib, keyframes, is_camera=False):
         """Set multiple keyframes for a certain attribute.
