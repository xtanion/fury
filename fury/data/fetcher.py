"""Fetcher based on dipy."""

import os
import sys
import contextlib

from os.path import join as pjoin
from hashlib import sha256
from shutil import copyfileobj

import tarfile
import zipfile

from urllib.request import urlopen

# Set a user-writeable file-system location to put files:
if 'FURY_HOME' in os.environ:
    fury_home = os.environ['FURY_HOME']
else:
    fury_home = pjoin(os.path.expanduser('~'), '.fury')

# The URL to the University of Washington Researchworks repository:
UW_RW_URL = \
    "https://digital.lib.washington.edu/researchworks/bitstream/handle/"

FURY_DATA_URL = \
    "https://raw.githubusercontent.com/fury-gl/fury-data/master/examples/"

MODEL_DATA_URL = \
    "https://raw.githubusercontent.com/fury-gl/fury-data/master/models/"

TEXTURE_DATA_URL = \
    "https://raw.githubusercontent.com/fury-gl/fury-data/master/textures/"


class FetcherError(Exception):
    pass


def update_progressbar(progress, total_length):
    """Show progressbar.
    Takes a number between 0 and 1 to indicate progress from 0 to 100%.
    """
    # Try to set the bar_length according to the console size
    try:
        columns = os.popen('tput cols', 'r').read()
        bar_length = int(columns) - 46
        if bar_length < 1:
            bar_length = 20
    except Exception:
        # Default value if determination of console size fails
        bar_length = 20
    block = int(round(bar_length * progress))
    size_string = "{0:.2f} MB".format(float(total_length) / (1024 * 1024))
    text = "\rDownload Progress: [{0}] {1:.2f}%  of {2}".format(
        "#" * block + "-" * (bar_length - block), progress * 100, size_string)
    sys.stdout.write(text)
    sys.stdout.flush()


def copyfileobj_withprogress(fsrc, fdst, total_length, length=16 * 1024):
    copied = 0
    while True:
        buf = fsrc.read(length)
        if not buf:
            break
        fdst.write(buf)
        copied += len(buf)
        progress = float(copied) / float(total_length)
        update_progressbar(progress, total_length)


def _already_there_msg(folder):
    """Print a message indicating that dataset is already in place."""
    msg = 'Dataset is already in place. If you want to fetch it again '
    msg += 'please first remove the folder %s ' % folder
    print(msg)


def _get_file_sha(filename):
    """Generate SHA checksum for the entire file in blocks of 256.
    Parameters
    ----------
    filename : str
        The path to the file whose sha checksum is to be generated
    Returns
    -------
    sha256_data : str
        The computed sha hash from the input file
    """
    sha256_data = sha256()
    with open(filename, 'rb') as f:
        for chunk in iter(lambda: f.read(256*sha256_data.block_size), b''):
            sha256_data.update(chunk)
    return sha256_data.hexdigest()


def check_sha(filename, stored_sha256=None):
    """Check the generated sha checksum.
    Parameters
    ----------
    filename : str
        The path to the file whose checksum is to be compared
    stored_sha256 : str, optional
        Used to verify the generated SHA checksum.
        Default: None, checking is skipped
    """
    if stored_sha256 is not None:
        computed_sha256 = _get_file_sha(filename)
        if stored_sha256.lower() != computed_sha256:
            msg = """The downloaded file, %s,
             does not have the expected sha
            checksum of "%s".
             Instead, the sha checksum was: "%s".
             This could mean that
            something is wrong with the file
             or that the upstream file has been updated.
            You can try downloading the file again
             or updating to the newest version of
            Fury.""" % (filename, stored_sha256, computed_sha256)
            raise FetcherError(msg)


def _get_file_data(fname, url):
    with contextlib.closing(urlopen(url)) as opener:
        try:
            response_size = opener.headers['content-length']
        except KeyError:
            response_size = None

        with open(fname, 'wb') as data:
            if response_size is None:
                copyfileobj(opener, data)
            else:
                copyfileobj_withprogress(opener, data, response_size)


def fetch_data(files, folder, data_size=None):
    """Download files to folder and checks their sha checksums.
    Parameters
    ----------
    files : dictionary
        For each file in `files` the value should be (url, sha). The file will
        be downloaded from url if the file does not already exist or if the
        file exists but the sha checksum does not match.
    folder : str
        The directory where to save the file, the directory will be created if
        it does not already exist.
    data_size : str, optional
        A string describing the size of the data (e.g. "91 MB") to be logged to
        the screen. Default does not produce any information about data size.
    Raises
    ------
    FetcherError
        Raises if the sha checksum of the file does not match the expected
        value. The downloaded file is not deleted when this error is raised.
    """
    if not os.path.exists(folder):
        print("Creating new folder %s" % (folder))
        os.makedirs(folder)

    if data_size is not None:
        print('Data size is approximately %s' % data_size)

    all_skip = True
    for f in files:
        url, sha = files[f]
        fullpath = pjoin(folder, f)
        if os.path.exists(fullpath) and (_get_file_sha(fullpath) == sha.lower()):
            continue
        all_skip = False
        print('Downloading "%s" to %s' % (f, folder))
        _get_file_data(fullpath, url)
        check_sha(fullpath, sha)
    if all_skip:
        _already_there_msg(folder)
    else:
        print("Files successfully downloaded to %s" % (folder))


def _make_fetcher(name, folder, baseurl, remote_fnames, local_fnames,
                  sha_list=None, doc="", data_size=None, msg=None,
                  unzip=False):
    """Create a new fetcher.
    Parameters
    ----------
    name : str
        The name of the fetcher function.
    folder : str
        The full path to the folder in which the files would be placed locally.
        Typically, this is something like 'pjoin(fury_home, 'foo')'
    baseurl : str
        The URL from which this fetcher reads files
    remote_fnames : list of strings
        The names of the files in the baseurl location
    local_fnames : list of strings
        The names of the files to be saved on the local filesystem
    sha_list : list of strings, optional
        The sha checksums of the files. Used to verify the content of the
        files. Default: None, skipping checking sha.
    doc : str, optional.
        Documentation of the fetcher.
    data_size : str, optional.
        If provided, is sent as a message to the user before downloading
        starts.
    msg : str, optional.
        A message to print to screen when fetching takes place. Default (None)
        is to print nothing
    unzip : bool, optional
        Whether to unzip the file(s) after downloading them. Supports zip, gz,
        and tar.gz files.
    Returns
    -------
    fetcher : function
        A function that, when called, fetches data according to the designated
        inputs
    """
    def fetcher():
        files = {}
        for i, (f, n), in enumerate(zip(remote_fnames, local_fnames)):
            files[n] = (baseurl + f, sha_list[i] if
                        sha_list is not None else None)
        fetch_data(files, folder, data_size)

        if msg is not None:
            print(msg)
        if unzip:
            for f in local_fnames:
                split_ext = os.path.splitext(f)
                if split_ext[-1] == '.gz' or split_ext[-1] == '.bz2':
                    if os.path.splitext(split_ext[0])[-1] == '.tar':
                        ar = tarfile.open(pjoin(folder, f))
                        ar.extractall(path=folder)
                        ar.close()
                    else:
                        raise ValueError('File extension is not recognized')
                elif split_ext[-1] == '.zip':
                    z = zipfile.ZipFile(pjoin(folder, f), 'r')
                    z.extractall(folder)
                    z.close()
                else:
                    raise ValueError('File extension is not recognized')

        return files, folder

    fetcher.__name__ = name
    fetcher.__doc__ = doc
    return fetcher


fetch_viz_icons = _make_fetcher(
    "fetch_viz_icons",
    pjoin(fury_home, "icons"),
    UW_RW_URL + "1773/38478/",
    ['icomoon.tar.gz'],
    ['icomoon.tar.gz'],
    ['BC1FEEA6F58BA3601D6A0B029EB8DFC5F352E21F2A16BA41099A96AA3F5A4735'],
    data_size="12KB",
    doc="Download icons for fury",
    unzip=True
    )


fetch_viz_wiki_nw = _make_fetcher(
    "fetch_viz_wiki_nw",
    pjoin(fury_home, "examples", "wiki_nw"),
    FURY_DATA_URL,
    ['wiki_categories.txt', 'wiki_edges.txt',
     'wiki_positions.txt'],
    ['wiki_categories.txt', 'wiki_edges.txt',
     'wiki_positions.txt'],
    ['1679241B13D2FD01209160F0C186E14AB55855478300B713D5369C12854CFF82',
     '702EE8713994243C8619A29C9ECE32F95305737F583B747C307500F3EC4A6B56',
     '044917A8FBD0EB980D93B6C406A577BEA416FA934E897C26C87E91C218EF4432'],
    doc="Download the following wiki information"
        "Interdisciplinary map of the journals",
    msg=("More information about complex "
         "networks can be found in this papers:"
         " https://arxiv.org/abs/0711.3199")
    )

fetch_viz_models = _make_fetcher(
    "fetch_viz_models",
    pjoin(fury_home, "models"),
    MODEL_DATA_URL,
    ['utah.obj', 'suzanne.obj', 'satellite_obj.obj'],
    ['utah.obj', 'suzanne.obj', 'satellite_obj.obj'],
    ['0B50F12CEDCDC27377AC702B1EE331223BECEC59593B3F00A9E06B57A9C1B7C3',
     'BB4FF4E65D65D71D53000E06D2DC7BF89B702223657C1F64748811A3A6C8D621',
     '90213FAC81D89BBB59FA541643304E0D95C2D446157ACE044D46F259454C0E74'],
    doc=" Download the models for shader tutorial"
    )

fetch_viz_textures = _make_fetcher(
    "fetch_viz_textures",
    pjoin(fury_home, "textures"),
    TEXTURE_DATA_URL,
    ['1_earth_8k.jpg', '2_no_clouds_8k.jpg',
     '5_night_8k.jpg', 'earth.ppm',
     'jupiter.jpg', 'masonry.bmp',
     'skybox-nx.jpg', 'skybox-ny.jpg',
     'skybox-px.jpg', 'skybox-py.jpg',
<<<<<<< HEAD
     'skybox-pz.jpg', 'moon_8k.jpg'
     '8k_mercury', '8k_venus_surface',
     '8k_mars', '8k_saturn',
     '8k_saturn_ring_alpha',
     '2k_uranus', '2k_neptune',
     '8k_sun'],
=======
     'skybox-pz.jpg'],
>>>>>>> da860808
    ['1_earth_8k.jpg', '2_no_clouds_8k.jpg',
     '5_night_8k.jpg', 'earth.ppm',
     'jupiter.jpg', 'masonry.bmp',
     'skybox-nx.jpg', 'skybox-ny.jpg',
     'skybox-px.jpg', 'skybox-py.jpg',
<<<<<<< HEAD
     'skybox-pz.jpg', 'moon_8k.jpg',
     '8k_mercury', '8k_venus_surface',
     '8k_mars', '8k_saturn',
     '8k_saturn_ring_alpha',
     '2k_uranus', '2k_neptune',
     '8k_sun'],
=======
     'skybox-pz.jpg'],
>>>>>>> da860808
    ['0D66DC62768C43D763D3288CE67128AAED27715B11B0529162DC4117F710E26F',
     '5CF740C72287AF7B3ACCF080C3951944ADCB1617083B918537D08CBD9F2C5465',
     'DF443F3E20C7724803690A350D9F6FDB36AD8EBC011B0345FB519A8B321F680A',
     '34CE9AD183D7C7B11E2F682D7EBB84C803E661BE09E01ADB887175AE60C58156',
     '5DF6A384E407BD0D5F18176B7DB96AAE1EEA3CFCFE570DDCE0D34B4F0E493668',
     '045E30B2ABFEAE6318C2CF955040C4A37E6DE595ACE809CE6766D397C0EE205D',
     '12B1CE6C91AA3AAF258A8A5944DF739A6C1CC76E89D4D7119D1F795A30FC1BF2',
     'E18FE2206B63D3DF2C879F5E0B9937A61D99734B6C43AC288226C58D2418D23E',
     'BF20ACD6817C9E7073E485BBE2D2CE56DACFF73C021C2B613BA072BA2DF2B754',
     '16F0D692AF0B80E46929D8D8A7E596123C76729CC5EB7DFD1C9184B115DD143A',
<<<<<<< HEAD
     'B850B5E882889DF26BE9289D7C25BA30524B37E56BC2075B968A83197AD977F3',
     '7397A6C2CE0348E148C66EBEFE078467DDB9D0370FF5E63434D0451477624839',
     '5C8BD885AE3571C6BA2CD34B3446B9C6D767E314BF0EE8C1D5C147CADD388FC3',
     '9BC21A50577ED8AC734CDA91058724C7A741C19427AA276224CE349351432C5B',
     '4CC52149924ABC6AE507D63032F994E1D42A55CB82C09E002D1A567FF66C23EE',
     '0D39A4A490C87C3EDABE00A3881A29BB3418364178C79C534FE0986E97E09853',
     'F1F826933C9FF87D64ECF0518D6256B8ED990B003722794F67E96E3D2B876AE4',
     'D15239D46F82D3EA13D2B260B5B29B2A382F42F2916DAE0694D0387B1204A09D',
     'CB42EA82709741D28B0AF44D8B283CBC6DBD0C521A7F0E1E1E010ADE00977DF6',
     'F22B1CFB306DDCE72A7E3B628668A0175B745038CE6268557CB2F7F1BDF98B9D'],
=======
     'B850B5E882889DF26BE9289D7C25BA30524B37E56BC2075B968A83197AD977F3'],
>>>>>>> da860808
    doc="Download textures for fury"
    )


def read_viz_icons(style='icomoon', fname='infinity.png'):
    """Read specific icon from specific style.
    Parameters
    ----------
    style : str
        Current icon style. Default is icomoon.
    fname : str
        Filename of icon. This should be found in folder HOME/.fury/style/.
        Default is infinity.png.
    Returns
    --------
    path : str
        Complete path of icon.
    """
    folder = pjoin(fury_home, 'icons', style)
    return pjoin(folder, fname)


def read_viz_models(fname):
    """Read specific model.
    Parameters
    ----------
    fname : str
        Filename of the model.
        This should be found in folder HOME/.fury/models/.
    Returns
    --------
    path : str
        Complete path of models.
    """
    folder = pjoin(fury_home, 'models')
    return pjoin(folder, fname)


def read_viz_textures(fname):
    """Read specific texture.
<<<<<<< HEAD
=======

>>>>>>> da860808
    Parameters
    ----------
    fname: str
        Filename of the texture.
        This should be found in folder HOME/.fury/textures/.
<<<<<<< HEAD
    Returns
    -------
    path : str
        Complete path of textures.
=======

    Returns
    -------
    path : str
        Complete path of models.

>>>>>>> da860808
    """
    folder = pjoin(fury_home, 'textures')
    return pjoin(folder, fname)<|MERGE_RESOLUTION|>--- conflicted
+++ resolved
@@ -300,31 +300,23 @@
      'jupiter.jpg', 'masonry.bmp',
      'skybox-nx.jpg', 'skybox-ny.jpg',
      'skybox-px.jpg', 'skybox-py.jpg',
-<<<<<<< HEAD
      'skybox-pz.jpg', 'moon_8k.jpg'
      '8k_mercury', '8k_venus_surface',
      '8k_mars', '8k_saturn',
      '8k_saturn_ring_alpha',
      '2k_uranus', '2k_neptune',
      '8k_sun'],
-=======
-     'skybox-pz.jpg'],
->>>>>>> da860808
     ['1_earth_8k.jpg', '2_no_clouds_8k.jpg',
      '5_night_8k.jpg', 'earth.ppm',
      'jupiter.jpg', 'masonry.bmp',
      'skybox-nx.jpg', 'skybox-ny.jpg',
      'skybox-px.jpg', 'skybox-py.jpg',
-<<<<<<< HEAD
      'skybox-pz.jpg', 'moon_8k.jpg',
      '8k_mercury', '8k_venus_surface',
      '8k_mars', '8k_saturn',
      '8k_saturn_ring_alpha',
      '2k_uranus', '2k_neptune',
      '8k_sun'],
-=======
-     'skybox-pz.jpg'],
->>>>>>> da860808
     ['0D66DC62768C43D763D3288CE67128AAED27715B11B0529162DC4117F710E26F',
      '5CF740C72287AF7B3ACCF080C3951944ADCB1617083B918537D08CBD9F2C5465',
      'DF443F3E20C7724803690A350D9F6FDB36AD8EBC011B0345FB519A8B321F680A',
@@ -335,7 +327,6 @@
      'E18FE2206B63D3DF2C879F5E0B9937A61D99734B6C43AC288226C58D2418D23E',
      'BF20ACD6817C9E7073E485BBE2D2CE56DACFF73C021C2B613BA072BA2DF2B754',
      '16F0D692AF0B80E46929D8D8A7E596123C76729CC5EB7DFD1C9184B115DD143A',
-<<<<<<< HEAD
      'B850B5E882889DF26BE9289D7C25BA30524B37E56BC2075B968A83197AD977F3',
      '7397A6C2CE0348E148C66EBEFE078467DDB9D0370FF5E63434D0451477624839',
      '5C8BD885AE3571C6BA2CD34B3446B9C6D767E314BF0EE8C1D5C147CADD388FC3',
@@ -346,9 +337,6 @@
      'D15239D46F82D3EA13D2B260B5B29B2A382F42F2916DAE0694D0387B1204A09D',
      'CB42EA82709741D28B0AF44D8B283CBC6DBD0C521A7F0E1E1E010ADE00977DF6',
      'F22B1CFB306DDCE72A7E3B628668A0175B745038CE6268557CB2F7F1BDF98B9D'],
-=======
-     'B850B5E882889DF26BE9289D7C25BA30524B37E56BC2075B968A83197AD977F3'],
->>>>>>> da860808
     doc="Download textures for fury"
     )
 
@@ -373,11 +361,13 @@
 
 def read_viz_models(fname):
     """Read specific model.
+    
     Parameters
     ----------
     fname : str
         Filename of the model.
         This should be found in folder HOME/.fury/models/.
+    
     Returns
     --------
     path : str
@@ -389,28 +379,17 @@
 
 def read_viz_textures(fname):
     """Read specific texture.
-<<<<<<< HEAD
-=======
-
->>>>>>> da860808
+    
     Parameters
     ----------
     fname: str
         Filename of the texture.
         This should be found in folder HOME/.fury/textures/.
-<<<<<<< HEAD
+    
     Returns
     -------
     path : str
         Complete path of textures.
-=======
-
-    Returns
-    -------
-    path : str
-        Complete path of models.
-
->>>>>>> da860808
     """
     folder = pjoin(fury_home, 'textures')
     return pjoin(folder, fname)