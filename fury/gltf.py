--- conflicted
+++ resolved
@@ -3,16 +3,9 @@
 import os
 import numpy as np
 import pygltflib as gltflib
-<<<<<<< HEAD
-from pygltflib.utils import gltf2glb, glb2gltf
-from fury.lib import Texture as vtkTexture
-from fury.lib import PNGReader, JPEGReader, ImageFlip
-from fury import window, transform, utils, actor
-=======
-from pygltflib.utils import glb2gltf
+from pygltflib.utils import glb2gltf, gltf2glb
 from fury.lib import Texture, Camera
 from fury import transform, utils, io
->>>>>>> bea04f0e
 
 
 comp_type = {
@@ -56,16 +49,7 @@
                 glb2gltf(filename)
                 filename = fname_gltf
 
-<<<<<<< HEAD
-        name, extension = os.path.splitext(filename)
-
-        if extension == '.glb':
-            glb2gltf(filename)
-
-        self.gltf = gltflib.GLTF2().load(f'{name}.gltf')
-=======
         self.gltf = gltflib.GLTF2().load(filename)
->>>>>>> bea04f0e
 
         self.pwd = os.path.dirname(filename)
         self.apply_normals = apply_normals
@@ -326,11 +310,11 @@
         Parameters
         ----------
         tex_id : int
-            vtkTexture index
+            Texture index
 
         Returns
         -------
-        atexture : vtkTexture
+        atexture : Texture
             Returns flipped vtk texture from image.
 
         """
@@ -368,21 +352,9 @@
         else:
             image_path = os.path.join(self.pwd, file)
 
-<<<<<<< HEAD
-        reader = reader_type.get(extension)()
-        reader.SetFileName(image_path)
-        reader.Update()
-
-        flip = ImageFlip()
-        flip.SetInputConnection(reader.GetOutputPort())
-        flip.SetFilteredAxis(1)  # flip along Y axis
-
-        atexture = vtkTexture()
-=======
         rgb = io.load_image(image_path)
         grid = utils.rgb_to_vtk(rgb)
         atexture = Texture()
->>>>>>> bea04f0e
         atexture.InterpolateOn()
         atexture.EdgeClampOn()
         atexture.SetInputDataObject(grid)
@@ -400,9 +372,32 @@
             Transformation matrix of the camera.
 
         """
-<<<<<<< HEAD
-        camera = self.gltf.cameras
-        self.cameras[node_id] = camera
+        camera = self.gltf.cameras[camera_id]
+        vtk_cam = Camera()
+        position = vtk_cam.GetPosition()
+        position = np.asarray([position])
+
+        new_position = transform.apply_transfomation(position, transform_mat)
+        vtk_cam.SetPosition(tuple(new_position[0]))
+
+        if camera.type == "orthographic":
+            orthographic = camera.orthographic
+            vtk_cam.ParallelProjectionOn()
+            zfar = orthographic.zfar
+            znear = orthographic.znear
+            vtk_cam.SetClippingRange(znear, zfar)
+        else:
+            perspective = camera.perspective
+            vtk_cam.ParallelProjectionOff()
+            zfar = perspective.zfar if perspective.zfar else 1000.0
+            znear = perspective.znear
+            vtk_cam.SetClippingRange(znear, zfar)
+            angle = perspective.yfov*180/np.pi if perspective.yfov else 30.0
+            vtk_cam.SetViewAngle(angle)
+            if perspective.aspectRatio:
+                vtk_cam.SetExplicitAspectRatio(perspective.aspectRatio)
+
+        self.cameras[camera_id] = vtk_cam
 
 
 def export_scene(scene, filename='default.gltf'):
@@ -794,32 +789,4 @@
     buffer = gltflib.Buffer()
     buffer.uri = uri
     buffer.byteLength = byte_length
-    gltf.buffers.append(buffer)
-=======
-        camera = self.gltf.cameras[camera_id]
-        vtk_cam = Camera()
-        position = vtk_cam.GetPosition()
-        position = np.asarray([position])
-
-        new_position = transform.apply_transfomation(position, transform_mat)
-        vtk_cam.SetPosition(tuple(new_position[0]))
-
-        if camera.type == "orthographic":
-            orthographic = camera.orthographic
-            vtk_cam.ParallelProjectionOn()
-            zfar = orthographic.zfar
-            znear = orthographic.znear
-            vtk_cam.SetClippingRange(znear, zfar)
-        else:
-            perspective = camera.perspective
-            vtk_cam.ParallelProjectionOff()
-            zfar = perspective.zfar if perspective.zfar else 1000.0
-            znear = perspective.znear
-            vtk_cam.SetClippingRange(znear, zfar)
-            angle = perspective.yfov*180/np.pi if perspective.yfov else 30.0
-            vtk_cam.SetViewAngle(angle)
-            if perspective.aspectRatio:
-                vtk_cam.SetExplicitAspectRatio(perspective.aspectRatio)
-
-        self.cameras[camera_id] = vtk_cam
->>>>>>> bea04f0e
+    gltf.buffers.append(buffer)