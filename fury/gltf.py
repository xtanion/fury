--- conflicted
+++ resolved
@@ -3,14 +3,9 @@
 import os
 import numpy as np
 import pygltflib as gltflib
-<<<<<<< HEAD
 from pygltflib.utils import glb2gltf
-from fury.lib import Texture, Camera, Transform
-=======
-from pygltflib.utils import glb2gltf, gltf2glb
 from PIL import Image
-from fury.lib import Texture, Camera, numpy_support
->>>>>>> db9771c1
+from fury.lib import Texture, Camera
 from fury import transform, utils, io
 from fury.animation.timeline import Timeline
 from fury.animation.interpolator import (linear_interpolator, lerp,
@@ -453,7 +448,6 @@
 
         self.cameras[camera_id] = vtk_cam
 
-<<<<<<< HEAD
     def transverse_channels(self, animation: gltflib.Animation):
         """Loops over animation channels and sets animation data.
 
@@ -546,7 +540,7 @@
                 pos = np.add(pos, temp*vweight[j])
             clone[i] = pos
         return clone
-       
+
     def get_skin_timelines(self):
         """Returns list of animation timeline.
 
@@ -561,10 +555,10 @@
         timeline = Timeline(playback_panel=True)
         for transforms in self.node_transform:
             target_node = transforms['node']
-            
+
             for i, nodes in enumerate(self.bones[0]):
                 # timeline = Timeline(playback_panel=True)
-                
+
                 if target_node == nodes:
                     timestamp = transforms['input']
                     transform = transforms['output']
@@ -662,7 +656,7 @@
         for timeline in timelines:
             main_timeline.add_timeline(timeline)
         return main_timeline
-    
+
     def get_skin_timeline(self):
         """Returns main timeline with all animations.
         """
@@ -716,7 +710,7 @@
             data['in_matrix2'] = np.identity(4)
         if data.get('out_matrix2') is None:
             data['out_matrix2'] = np.identity(4)
-    
+
     def interpolate(t):
         t0 = helpers.get_previous_timestamp(timestamps, t)
         t1 = helpers.get_next_timestamp(timestamps, t)
@@ -732,7 +726,7 @@
 
         return (out_1, out_2)
     return interpolate
-=======
+
 
 def export_scene(scene, filename='default.gltf'):
     """Generate gltf from FURY scene.
@@ -1156,5 +1150,4 @@
     buffer = gltflib.Buffer()
     buffer.uri = uri
     buffer.byteLength = byte_length
-    gltf.buffers.append(buffer)
->>>>>>> db9771c1
+    gltf.buffers.append(buffer)