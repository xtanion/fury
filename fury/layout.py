--- conflicted
+++ resolved
@@ -122,71 +122,87 @@
         return positions
 
 
-<<<<<<< HEAD
 class HorizontalLayout(GridLayout):
     """Provide functionalities for laying out actors in a horizontal layout."""
-=======
+    def __init__(self, cell_padding=0, cell_shape="rect"):
+        """
+
+        Parameters
+        ----------
+        cell_padding : 2-tuple of float or float (optional)
+            Each grid cell will be padded according to (pad_x, pad_y) i.e.
+            horizontally and vertically. Padding is evenly distributed on each
+            side of the cell. If a single float is provided then both pad_x and
+            pad_y will have the same value.
+        cell_shape : {'rect', 'square', 'diagonal'} (optional)
+            Specifies the desired shape of every grid cell.
+            'rect' ensures the cells are the tightest.
+            'square' ensures the cells are as wide as high.
+            'diagonal' ensures the content of the cells can be rotated without
+            colliding with content of the neighboring cells.
+        """
+        super(HorizontalLayout, self).__init__(cell_padding=cell_padding,
+                                               cell_shape=cell_shape)
+
+    def compute_positions(self, actors):
+        """Compute the 3D coordinates of some actors.
+
+        The coordinates will lie on the xy-plane and form a horizontal stack.
+
+        Parameters
+        ----------
+        actors : list of `vtkProp3D` objects
+            Actors to be layout in a horizontal fashion.
+
+        Returns
+        -------
+        list of 3-tuple
+            The computed 3D coordinates of every actors.
+        """
+        positions = [np.asarray([0, 0, 0]), ]
+        shapes = self.get_cells_shape(actors[1:])
+
+        # Add padding, if any, around every cell.
+        shapes = [np.array(self.cell_padding)/2. + s for s in shapes]
+
+        for shape in shapes:
+            actor_position = positions[-1] + np.asarray([shape[0], 0, 0])
+            positions.append(actor_position)
+
+        return positions
+
+
 class VerticalLayout(GridLayout):
     """Provide functionalities for laying out actors in a vertical stack."""
->>>>>>> f31666f8
     def __init__(self, cell_padding=0, cell_shape="rect"):
         """
-
-        Parameters
-        ----------
-        cell_padding : 2-tuple of float or float (optional)
-<<<<<<< HEAD
-            Each grid cell will be padded according to (pad_x, pad_y) i.e.
-=======
+        Parameters
+        ----------
+        cell_padding : 2-tuple of float or float (optional)
             Each cell will be padded according to (pad_x, pad_y) i.e.
->>>>>>> f31666f8
-            horizontally and vertically. Padding is evenly distributed on each
-            side of the cell. If a single float is provided then both pad_x and
-            pad_y will have the same value.
-        cell_shape : {'rect', 'square', 'diagonal'} (optional)
-<<<<<<< HEAD
-            Specifies the desired shape of every grid cell.
-=======
+            horizontally and vertically. Padding is evenly distributed on each
+            side of the cell. If a single float is provided then both pad_x and
+            pad_y will have the same value.
+        cell_shape : {'rect', 'square', 'diagonal'} (optional)
             Specifies the desired shape of every cell.
->>>>>>> f31666f8
-            'rect' ensures the cells are the tightest.
-            'square' ensures the cells are as wide as high.
-            'diagonal' ensures the content of the cells can be rotated without
-            colliding with content of the neighboring cells.
-        """
-<<<<<<< HEAD
-        super(HorizontalLayout, self).__init__(cell_padding=cell_padding,
-                                               cell_shape=cell_shape)
-=======
+            'rect' ensures the cells are the tightest.
+            'square' ensures the cells are as wide as high.
+            'diagonal' ensures the content of the cells can be rotated without
+            colliding with content of the neighboring cells.
+        """
         super(VerticalLayout, self).__init__(cell_padding=cell_padding,
                                              cell_shape=cell_shape)
->>>>>>> f31666f8
-
-    def compute_positions(self, actors):
-        """Compute the 3D coordinates of some actors.
-
-<<<<<<< HEAD
-        The coordinates will lie on the xy-plane and form a horizontal stack.
-
-        Parameters
-        ----------
-        actors : list of `vtkProp3D` objects
-            Actors to be layout in a horizontal fashion.
-=======
+
+    def compute_positions(self, actors):
+        """Compute the 3D coordinates of some actors.
         Parameters
         ----------
         actors : list of `vtkProp3D` objects
             Actors to be layout in a vertical stack.
->>>>>>> f31666f8
-
-        Returns
-        -------
-        list of 3-tuple
-            The computed 3D coordinates of every actors.
-<<<<<<< HEAD
-
-=======
->>>>>>> f31666f8
+        Returns
+        -------
+        list of 3-tuple
+            The computed 3D coordinates of every actors.
         """
         positions = [np.asarray([0, 0, 0]), ]
         shapes = self.get_cells_shape(actors[1:])
@@ -195,11 +211,267 @@
         shapes = [np.array(self.cell_padding)/2. + s for s in shapes]
 
         for shape in shapes:
-<<<<<<< HEAD
-            actor_position = positions[-1] + np.asarray([shape[0], 0, 0])
-=======
             actor_position = positions[-1] + np.asarray([0, shape[1], 0])
->>>>>>> f31666f8
             positions.append(actor_position)
 
-        return positions+        return positions
+
+
+class XLayout(HorizontalLayout):
+    """Provide functionalities for laying out actors along x-axis."""
+    def __init__(self, direction='x+', cell_padding=0, cell_shape="rect"):
+        """
+        Parameters
+        ----------
+        direction: str, optional
+            The direction of layout.
+            'x+' means actors will be placed along positive x-axis.
+            'x-' means actors will be placed along negative x-axis.
+        cell_padding : 2-tuple of float or float (optional)
+            Each cell will be padded according to (pad_x, pad_y) i.e.
+            horizontally and vertically. Padding is evenly distributed on each
+            side of the cell. If a single float is provided then both pad_x and
+            pad_y will have the same value.
+        cell_shape : {'rect', 'square', 'diagonal'} (optional)
+            Specifies the desired shape of every cell.
+            'rect' ensures the cells are the tightest.
+            'square' ensures the cells are as wide as high.
+            'diagonal' ensures the content of the cells can be rotated without
+            colliding with content of the neighboring cells.
+        """
+        self.direction = direction
+
+        if self.direction not in ['x+', 'x-']:
+            raise ValueError(f'{direction} is not a valid direction'
+                             )
+
+        super(XLayout, self).__init__(cell_padding=cell_padding,
+                                      cell_shape=cell_shape)
+
+    def get_cells_shape(self, actors):
+        """Get the 2D shape (on the xy-plane) of some actors according to
+        `self.cell_shape`.
+
+        Parameters
+        ----------
+        actors : list of `vtkProp3D` objects
+            Actors from which to calculate the 2D shape.
+
+        Returns
+        -------
+        list of 2-tuple
+            The 2D shape (on the xy-plane) of every actors.
+
+        """
+        if self.direction == 'x-':
+            actors = actors[::-1]
+
+        return super().get_cells_shape(actors)
+
+    def compute_positions(self, actors):
+        """Compute the 3D coordinates of some actors.
+
+        The coordinates will lie on the xy-plane and
+        will be placed along x-axis.
+
+        Parameters
+        ----------
+        actors : list of `vtkProp3D` objects
+            Actors to be layout along the x-axis.
+
+        Returns
+        -------
+        list of 3-tuple
+            The computed 3D coordinates of every actors.
+        """
+        if self.direction == 'x-':
+            actors = actors[::-1]
+
+        return super().compute_positions(actors)
+
+    def apply(self, actors):
+        """Position the actors according to a certain layout."""
+        if self.direction == 'x-':
+            actors = actors[::-1]
+
+        return super().apply(actors)
+
+
+class YLayout(VerticalLayout):
+    """Provide functionalities for laying out actors along y-axis."""
+    def __init__(self, direction='y+', cell_padding=0, cell_shape="rect"):
+        """
+        Parameters
+        ----------
+        direction: str, optional
+            The direction of layout.
+            'y+' means actors will be placed along positive y-axis.
+            'y-' means actors will be placed along negative y-axis.
+        cell_padding : 2-tuple of float or float (optional)
+            Each cell will be padded according to (pad_x, pad_y) i.e.
+            horizontally and vertically. Padding is evenly distributed on each
+            side of the cell. If a single float is provided then both pad_x and
+            pad_y will have the same value.
+        cell_shape : {'rect', 'square', 'diagonal'} (optional)
+            Specifies the desired shape of every cell.
+            'rect' ensures the cells are the tightest.
+            'square' ensures the cells are as wide as high.
+            'diagonal' ensures the content of the cells can be rotated without
+            colliding with content of the neighboring cells.
+        """
+        self.direction = direction
+
+        if self.direction not in ['y+', 'y-']:
+            raise ValueError(f'{direction} is not a valid direction'
+                             )
+
+        super(YLayout, self).__init__(cell_padding=cell_padding,
+                                      cell_shape=cell_shape)
+
+    def get_cells_shape(self, actors):
+        """Get the 2D shape (on the xy-plane) of some actors according to
+        `self.cell_shape`.
+
+        Parameters
+        ----------
+        actors : list of `vtkProp3D` objects
+            Actors from which to calculate the 2D shape.
+
+        Returns
+        -------
+        list of 2-tuple
+            The 2D shape (on the xy-plane) of every actors.
+
+        """
+        if self.direction == 'y-':
+            actors = actors[::-1]
+
+        return super().get_cells_shape(actors)
+
+    def compute_positions(self, actors):
+        """Compute the 3D coordinates of some actors.
+
+        The coordinates will lie on the xy-plane and
+        will be placed along y-axis.
+
+        Parameters
+        ----------
+        actors : list of `vtkProp3D` objects
+            Actors to be layout along the y-axis.
+
+        Returns
+        -------
+        list of 3-tuple
+            The computed 3D coordinates of every actors.
+        """
+        if self.direction == 'y-':
+            actors = actors[::-1]
+
+        return super().compute_positions(actors)
+
+    def apply(self, actors):
+        """Position the actors according to a certain layout."""
+        if self.direction == 'y-':
+            actors = actors[::-1]
+
+        return super().apply(actors)
+
+
+class ZLayout(GridLayout):
+    """Provide functionalities for laying out actors along z-axis."""
+    def __init__(self, direction='z+', cell_padding=0, cell_shape="rect"):
+        """
+        Parameters
+        ----------
+        direction: str, optional
+            The direction of layout.
+            'z+' means actors will be placed along positive z-axis.
+            'z-' means actors will be placed along negative z-axis.
+        cell_padding : 2-tuple of float or float (optional)
+            Each cell will be padded according to (pad_x, pad_y) i.e.
+            horizontally and vertically. Padding is evenly distributed on each
+            side of the cell. If a single float is provided then both pad_x and
+            pad_y will have the same value.
+        cell_shape : {'rect', 'square', 'diagonal'} (optional)
+            Specifies the desired shape of every cell.
+            'rect' ensures the cells are the tightest.
+            'square' ensures the cells are as wide as high.
+            'diagonal' ensures the content of the cells can be rotated without
+            colliding with content of the neighboring cells.
+        """
+        self.direction = direction
+
+        if self.direction not in ['z+', 'z-']:
+            raise ValueError(f'{direction} is not a valid direction'
+                             )
+
+        super(ZLayout, self).__init__(cell_padding=cell_padding,
+                                      cell_shape=cell_shape)
+
+    def get_cells_shape(self, actors):
+        """Get the shape (on the z-plane) of some actors according to
+        `self.cell_shape`.
+
+        Parameters
+        ----------
+        actors : list of `vtkProp3D` objects
+            Actors from which to calculate the shape.
+
+        Returns
+        -------
+        list of floats
+            The shape (on the z-plane) of every actors.
+
+        """
+        if self.direction == 'z-':
+            actors = actors[::-1]
+
+        if self.cell_shape == "rect" or self.cell_shape == "square":
+            bounding_box_sizes = np.asarray(
+                    list(map(get_bounding_box_sizes, actors)))
+            cell_shape = np.max(bounding_box_sizes, axis=0)[2]
+            shapes = [cell_shape] * len(actors)
+        elif self.cell_shape == "diagonal":
+            # Size of every cell corresponds to the diagonal
+            # of the largest bounding box.
+            longest_diagonal = np.max([a.GetLength() for a in actors])
+            shapes = [longest_diagonal] * len(actors)
+        else:
+            raise ValueError("Unknown cell shape: '{0}'"
+                             .format(self.cell_shape))
+
+        return shapes
+
+    def compute_positions(self, actors):
+        """Compute the 3D coordinates of some actors.
+
+        Parameters
+        ----------
+        actors : list of `vtkProp3D` objects
+            Actors to be layout along the z-axis.
+
+        Returns
+        -------
+        list of 3-tuple
+            The computed 3D coordinates of every actors.
+        """
+        if self.direction == 'z-':
+            actors = actors[::-1]
+
+        positions = [np.asarray([0, 0, 0]), ]
+        shapes = self.get_cells_shape(actors[1:])
+        # Add padding, if any, around every cell.
+        shapes = [np.array(self.cell_padding)/2. + s for s in shapes]
+
+        for shape in shapes:
+            actor_position = positions[-1] + np.asarray([0, 0, shape[0]])
+            positions.append(actor_position)
+
+        return positions
+
+    def apply(self, actors):
+        """Position the actors according to a certain layout."""
+        if self.direction == 'z-':
+            actors = actors[::-1]
+
+        return super().apply(actors)