import numpy as np

from fury.utils import get_bounding_box_sizes
from fury.utils import get_grid_cells_position


class Layout(object):
    """Provide functionalities for laying out actors in a 3D scene."""

    def apply(self, actors):
        """Position the actors according to a certain layout."""
        positions = self.compute_positions(actors)

        for a, pos in zip(actors, positions):
            anchor = np.array(getattr(a, 'anchor', (0, 0, 0)))
            a.AddPosition(pos - (np.array(a.GetCenter()) + anchor))

    def compute_positions(self, _actors):
        """Compute the 3D coordinates of some actors."""
        return []


class GridLayout(Layout):
    """Provide functionalities for laying out actors in a 2D grid fashion.

    The `GridLayout` class lays the actors in a 2D structured grid aligned
    with the xy-plane.

    """

    def __init__(self, cell_padding=0, cell_shape="rect",
                 aspect_ratio=16/9., dim=None):
        """

        Parameters
        ----------
        cell_padding : 2-tuple of float or float (optional)
            Each grid cell will be padded according to (pad_x, pad_y) i.e.
            horizontally and vertically. Padding is evenly distributed on each
            side of the cell. If a single float is provided then both pad_x and
            pad_y will have the same value.
        cell_shape : {'rect', 'square', 'diagonal'} (optional)
            Specifies the desired shape of every grid cell.
            'rect' ensures the cells are the tightest.
            'square' ensures the cells are as wide as high.
            'diagonal' ensures the content of the cells can be rotated without
            colliding with content of the neighboring cells.
        aspect_ratio : float (optional)
            Aspect ratio of the grid (width/height). Default: 16:9.
        dim : tuple of int (optional)
            Dimension (nb_rows, nb_cols) of the grid. If provided,
            `aspect_ratio` will be ignored.

        """
        self.cell_shape = cell_shape
        self.aspect_ratio = aspect_ratio
        self.dim = dim
        if isinstance(cell_padding, int):
            self.cell_padding = (cell_padding, cell_padding)
        else:
            self.cell_padding = cell_padding

    def get_cells_shape(self, actors):
        """Get the 2D shape (on the xy-plane) of some actors according to
        `self.cell_shape`.

        Parameters
        ----------
        actors : list of `vtkProp3D` objects
            Actors from which to calculate the 2D shape.

        Returns
        -------
        list of 2-tuple
            The 2D shape (on the xy-plane) of every actors.

        """
        if self.cell_shape == "rect":
            bounding_box_sizes = np.asarray(
                    list(map(get_bounding_box_sizes, actors)))
            cell_shape = np.max(bounding_box_sizes, axis=0)[:2]
            shapes = [cell_shape] * len(actors)
        elif self.cell_shape == "square":
            bounding_box_sizes = np.asarray(
                    list(map(get_bounding_box_sizes, actors)))
            cell_shape = np.max(bounding_box_sizes, axis=0)[:2]
            shapes = [(max(cell_shape),)*2] * len(actors)
        elif self.cell_shape == "diagonal":
            # Size of every cell corresponds to the diagonal
            # of the largest bounding box.
            longest_diagonal = np.max([a.GetLength() for a in actors])
            shapes = [(longest_diagonal, longest_diagonal)] * len(actors)
        else:
            raise ValueError("Unknown cell shape: '{0}'"
                             .format(self.cell_shape))

        return shapes

    def compute_positions(self, actors):
        """Compute the 3D coordinates of some actors.

        The coordinates will lie on the xy-plane and form a 2D grid.

        Parameters
        ----------
        actors : list of `vtkProp3D` objects
            Actors to be layout in a grid manner.

        Returns
        -------
        list of 3-tuple
            The computed 3D coordinates of every actors.

        """
        shapes = self.get_cells_shape(actors)

        # Add padding, if any, around every cell.
        shapes = [np.array(self.cell_padding)/2. + s for s in shapes]
        positions = get_grid_cells_position(shapes,
                                            self.aspect_ratio,
                                            self.dim)
        return positions


class HorizontalLayout(GridLayout):
    """Provide functionalities for laying out actors in a horizontal layout."""
    def __init__(self, cell_padding=0, cell_shape="rect"):
        """
        Parameters
        ----------
        cell_padding : 2-tuple of float or float (optional)
            Each grid cell will be padded according to (pad_x, pad_y) i.e.
            horizontally and vertically. Padding is evenly distributed on each
            side of the cell. If a single float is provided then both pad_x and
            pad_y will have the same value.
        cell_shape : {'rect', 'square', 'diagonal'} (optional)
            Specifies the desired shape of every grid cell.
            'rect' ensures the cells are the tightest.
            'square' ensures the cells are as wide as high.
            'diagonal' ensures the content of the cells can be rotated without
            colliding with content of the neighboring cells.
        """
        super(HorizontalLayout, self).__init__(cell_padding=cell_padding,
                                               cell_shape=cell_shape)

    def compute_positions(self, actors):
        """Compute the 3D coordinates of some actors.
        The coordinates will lie on the xy-plane and form a horizontal stack.
        Parameters
        ----------
        actors : list of `vtkProp3D` objects
            Actors to be layout in a horizontal fashion.
        Returns
        -------
        list of 3-tuple
            The computed 3D coordinates of every actors.
        """
        positions = [np.asarray([0, 0, 0]), ]
        shapes = self.get_cells_shape(actors[1:])

        # Add padding, if any, around every cell.
        shapes = [np.array(self.cell_padding)/2. + s for s in shapes]

        for shape in shapes:
            actor_position = positions[-1] + np.asarray([shape[0], 0, 0])
            positions.append(actor_position)

        return positions


class VerticalLayout(GridLayout):
    """Provide functionalities for laying out actors in a vertical stack."""
    def __init__(self, cell_padding=0, cell_shape="rect"):
        """
<<<<<<< HEAD
=======

>>>>>>> fedfd68c
        Parameters
        ----------
        cell_padding : 2-tuple of float or float (optional)
            Each cell will be padded according to (pad_x, pad_y) i.e.
            horizontally and vertically. Padding is evenly distributed on each
            side of the cell. If a single float is provided then both pad_x and
            pad_y will have the same value.
        cell_shape : {'rect', 'square', 'diagonal'} (optional)
            Specifies the desired shape of every cell.
            'rect' ensures the cells are the tightest.
            'square' ensures the cells are as wide as high.
            'diagonal' ensures the content of the cells can be rotated without
            colliding with content of the neighboring cells.
        """
        super(VerticalLayout, self).__init__(cell_padding=cell_padding,
                                             cell_shape=cell_shape)

    def compute_positions(self, actors):
        """Compute the 3D coordinates of some actors.
<<<<<<< HEAD
=======

>>>>>>> fedfd68c
        Parameters
        ----------
        actors : list of `vtkProp3D` objects
            Actors to be layout in a vertical stack.
<<<<<<< HEAD
=======

>>>>>>> fedfd68c
        Returns
        -------
        list of 3-tuple
            The computed 3D coordinates of every actors.
        """
        positions = [np.asarray([0, 0, 0]), ]
        shapes = self.get_cells_shape(actors[1:])

        # Add padding, if any, around every cell.
        shapes = [np.array(self.cell_padding)/2. + s for s in shapes]

        for shape in shapes:
            actor_position = positions[-1] + np.asarray([0, shape[1], 0])
            positions.append(actor_position)

<<<<<<< HEAD
        return positions


class XLayout(HorizontalLayout):
    """Provide functionalities for laying out actors along x-axis."""
    def __init__(self, direction='x+', cell_padding=0, cell_shape="rect"):
        """
        Parameters
        ----------
        direction: str, optional
            The direction of layout.
            'x+' means actors will be placed along positive x-axis.
            'x-' means actors will be placed along negative x-axis.
        cell_padding : 2-tuple of float or float (optional)
            Each cell will be padded according to (pad_x, pad_y) i.e.
            horizontally and vertically. Padding is evenly distributed on each
            side of the cell. If a single float is provided then both pad_x and
            pad_y will have the same value.
        cell_shape : {'rect', 'square', 'diagonal'} (optional)
            Specifies the desired shape of every cell.
            'rect' ensures the cells are the tightest.
            'square' ensures the cells are as wide as high.
            'diagonal' ensures the content of the cells can be rotated without
            colliding with content of the neighboring cells.
        """
        self.direction = direction

        if self.direction not in ['x+', 'x-']:
            raise ValueError(f'{direction} is not a valid direction'
                             )

        super(XLayout, self).__init__(cell_padding=cell_padding,
                                      cell_shape=cell_shape)

    def get_cells_shape(self, actors):
        """Get the 2D shape (on the xy-plane) of some actors according to
        `self.cell_shape`.

        Parameters
        ----------
        actors : list of `vtkProp3D` objects
            Actors from which to calculate the 2D shape.

        Returns
        -------
        list of 2-tuple
            The 2D shape (on the xy-plane) of every actors.

        """
        if self.direction == 'x-':
            actors = actors[::-1]

        return super().get_cells_shape(actors)

    def compute_positions(self, actors):
        """Compute the 3D coordinates of some actors.

        The coordinates will lie on the xy-plane and
        will be placed along x-axis.

        Parameters
        ----------
        actors : list of `vtkProp3D` objects
            Actors to be layout along the x-axis.

        Returns
        -------
        list of 3-tuple
            The computed 3D coordinates of every actors.
        """
        if self.direction == 'x-':
            actors = actors[::-1]

        return super().compute_positions(actors)

    def apply(self, actors):
        """Position the actors according to a certain layout."""
        if self.direction == 'x-':
            actors = actors[::-1]

        return super().apply(actors)


class YLayout(VerticalLayout):
    """Provide functionalities for laying out actors along y-axis."""
    def __init__(self, direction='y+', cell_padding=0, cell_shape="rect"):
        """
        Parameters
        ----------
        direction: str, optional
            The direction of layout.
            'y+' means actors will be placed along positive y-axis.
            'y-' means actors will be placed along negative y-axis.
        cell_padding : 2-tuple of float or float (optional)
            Each cell will be padded according to (pad_x, pad_y) i.e.
            horizontally and vertically. Padding is evenly distributed on each
            side of the cell. If a single float is provided then both pad_x and
            pad_y will have the same value.
        cell_shape : {'rect', 'square', 'diagonal'} (optional)
            Specifies the desired shape of every cell.
            'rect' ensures the cells are the tightest.
            'square' ensures the cells are as wide as high.
            'diagonal' ensures the content of the cells can be rotated without
            colliding with content of the neighboring cells.
        """
        self.direction = direction

        if self.direction not in ['y+', 'y-']:
            raise ValueError(f'{direction} is not a valid direction'
                             )

        super(YLayout, self).__init__(cell_padding=cell_padding,
                                      cell_shape=cell_shape)

    def get_cells_shape(self, actors):
        """Get the 2D shape (on the xy-plane) of some actors according to
        `self.cell_shape`.

        Parameters
        ----------
        actors : list of `vtkProp3D` objects
            Actors from which to calculate the 2D shape.

        Returns
        -------
        list of 2-tuple
            The 2D shape (on the xy-plane) of every actors.

        """
        if self.direction == 'y-':
            actors = actors[::-1]

        return super().get_cells_shape(actors)

    def compute_positions(self, actors):
        """Compute the 3D coordinates of some actors.

        The coordinates will lie on the xy-plane and
        will be placed along y-axis.

        Parameters
        ----------
        actors : list of `vtkProp3D` objects
            Actors to be layout along the y-axis.

        Returns
        -------
        list of 3-tuple
            The computed 3D coordinates of every actors.
        """
        if self.direction == 'y-':
            actors = actors[::-1]

        return super().compute_positions(actors)

    def apply(self, actors):
        """Position the actors according to a certain layout."""
        if self.direction == 'y-':
            actors = actors[::-1]

        return super().apply(actors)


class ZLayout(GridLayout):
    """Provide functionalities for laying out actors along z-axis."""
    def __init__(self, direction='z+', cell_padding=0, cell_shape="rect"):
        """
        Parameters
        ----------
        direction: str, optional
            The direction of layout.
            'z+' means actors will be placed along positive z-axis.
            'z-' means actors will be placed along negative z-axis.
        cell_padding : 2-tuple of float or float (optional)
            Each cell will be padded according to (pad_x, pad_y) i.e.
            horizontally and vertically. Padding is evenly distributed on each
            side of the cell. If a single float is provided then both pad_x and
            pad_y will have the same value.
        cell_shape : {'rect', 'square', 'diagonal'} (optional)
            Specifies the desired shape of every cell.
            'rect' ensures the cells are the tightest.
            'square' ensures the cells are as wide as high.
            'diagonal' ensures the content of the cells can be rotated without
            colliding with content of the neighboring cells.
        """
        self.direction = direction

        if self.direction not in ['z+', 'z-']:
            raise ValueError(f'{direction} is not a valid direction'
                             )

        super(ZLayout, self).__init__(cell_padding=cell_padding,
                                      cell_shape=cell_shape)

    def get_cells_shape(self, actors):
        """Get the shape (on the z-plane) of some actors according to
        `self.cell_shape`.

        Parameters
        ----------
        actors : list of `vtkProp3D` objects
            Actors from which to calculate the shape.

        Returns
        -------
        list of floats
            The shape (on the z-plane) of every actors.

        """
        if self.direction == 'z-':
            actors = actors[::-1]

        if self.cell_shape == "rect" or self.cell_shape == "square":
            bounding_box_sizes = np.asarray(
                    list(map(get_bounding_box_sizes, actors)))
            cell_shape = np.max(bounding_box_sizes, axis=0)[2]
            shapes = [cell_shape] * len(actors)
        elif self.cell_shape == "diagonal":
            # Size of every cell corresponds to the diagonal
            # of the largest bounding box.
            longest_diagonal = np.max([a.GetLength() for a in actors])
            shapes = [longest_diagonal] * len(actors)
        else:
            raise ValueError("Unknown cell shape: '{0}'"
                             .format(self.cell_shape))

        return shapes

    def compute_positions(self, actors):
        """Compute the 3D coordinates of some actors.

        Parameters
        ----------
        actors : list of `vtkProp3D` objects
            Actors to be layout along the z-axis.

        Returns
        -------
        list of 3-tuple
            The computed 3D coordinates of every actors.
        """
        if self.direction == 'z-':
            actors = actors[::-1]

        positions = [np.asarray([0, 0, 0]), ]
        shapes = self.get_cells_shape(actors[1:])
        # Add padding, if any, around every cell.
        shapes = [np.array(self.cell_padding)/2. + s for s in shapes]

        for shape in shapes:
            actor_position = positions[-1] + np.asarray([0, 0, shape[0]])
            positions.append(actor_position)

        return positions

    def apply(self, actors):
        """Position the actors according to a certain layout."""
        if self.direction == 'z-':
            actors = actors[::-1]

        return super().apply(actors)
=======
        return positions
>>>>>>> fedfd68c
<|MERGE_RESOLUTION|>--- conflicted
+++ resolved
@@ -126,6 +126,7 @@
     """Provide functionalities for laying out actors in a horizontal layout."""
     def __init__(self, cell_padding=0, cell_shape="rect"):
         """
+
         Parameters
         ----------
         cell_padding : 2-tuple of float or float (optional)
@@ -145,7 +146,9 @@
 
     def compute_positions(self, actors):
         """Compute the 3D coordinates of some actors.
+
         The coordinates will lie on the xy-plane and form a horizontal stack.
+
         Parameters
         ----------
         actors : list of `vtkProp3D` objects
@@ -172,10 +175,7 @@
     """Provide functionalities for laying out actors in a vertical stack."""
     def __init__(self, cell_padding=0, cell_shape="rect"):
         """
-<<<<<<< HEAD
-=======
-
->>>>>>> fedfd68c
+
         Parameters
         ----------
         cell_padding : 2-tuple of float or float (optional)
@@ -195,18 +195,12 @@
 
     def compute_positions(self, actors):
         """Compute the 3D coordinates of some actors.
-<<<<<<< HEAD
-=======
-
->>>>>>> fedfd68c
+
         Parameters
         ----------
         actors : list of `vtkProp3D` objects
             Actors to be layout in a vertical stack.
-<<<<<<< HEAD
-=======
-
->>>>>>> fedfd68c
+
         Returns
         -------
         list of 3-tuple
@@ -222,7 +216,6 @@
             actor_position = positions[-1] + np.asarray([0, shape[1], 0])
             positions.append(actor_position)
 
-<<<<<<< HEAD
         return positions
 
 
@@ -483,7 +476,4 @@
         if self.direction == 'z-':
             actors = actors[::-1]
 
-        return super().apply(actors)
-=======
-        return positions
->>>>>>> fedfd68c
+        return super().apply(actors)