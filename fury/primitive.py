"""Module dedicated for basic primitive."""
import math
from os.path import join as pjoin
from packaging.version import parse

import numpy as np
from scipy.spatial import ConvexHull, transform
from scipy.version import short_version

from fury.data import DATA_DIR
from fury.transform import cart2sphere
from fury.utils import fix_winding_order

SCIPY_1_4_PLUS = parse(short_version) >= parse('1.4.0')

SPHERE_FILES = {
    'symmetric362': pjoin(DATA_DIR, 'evenly_distributed_sphere_362.npz'),
    'symmetric642': pjoin(DATA_DIR, 'evenly_distributed_sphere_642.npz'),
    'symmetric724': pjoin(DATA_DIR, 'evenly_distributed_sphere_724.npz'),
    'repulsion724': pjoin(DATA_DIR, 'repulsion724.npz'),
    'repulsion100': pjoin(DATA_DIR, 'repulsion100.npz'),
    'repulsion200': pjoin(DATA_DIR, 'repulsion200.npz')
}


def faces_from_sphere_vertices(vertices):
    """
    Triangulate a set of vertices on the sphere.

    Parameters
    ----------
    vertices : (M, 3) ndarray
        XYZ coordinates of vertices on the sphere.

    Returns
    -------
    faces : (N, 3) ndarray
        Indices into vertices; forms triangular faces.

    """
    hull = ConvexHull(vertices, qhull_options='Qbb Qc')
    faces = np.ascontiguousarray(hull.simplices)
    if len(vertices) < 2 ** 16:
        return np.asarray(faces, np.uint16)
    else:
        return faces


def repeat_primitive_function(func, centers, func_args=[],
                              directions=(1, 0, 0), colors=(1, 0, 0),
                              scales=1):
    """Repeat Vertices and triangles of a specific primitive function.

    It could be seen as a glyph. The primitive function should generate and
    return vertices and faces

    Parameters
    ----------
    func : callable
        primitive functions
    centers : ndarray, shape (N, 3)
        Superquadrics positions
    func_args : args
        primitive functions arguments/parameters
    directions : ndarray, shape (N, 3) or tuple (3,), optional
        The orientation vector of the cone.
    colors : ndarray (N,3) or (N, 4) or tuple (3,) or tuple (4,)
        RGB or RGBA (for opacity) R, G, B and A should be at the range [0, 1]
    scales : ndarray, shape (N) or (N,3) or float or int, optional
        The height of the cone.

    Returns
    -------
    big_vertices: ndarray
        Expanded vertices at the centers positions
    big_triangles: ndarray
        Expanded triangles that composed our shape to duplicate
    big_colors : ndarray
        Expanded colors applied to all vertices/faces

    """
    # Get faces
    _, faces = func()
    if len(func_args) == 1:
        func_args = np.squeeze(np.array([func_args] * centers.shape[0]))
    elif len(func_args) != centers.shape[0]:
        raise IOError("sq_params should 1 or equal to the numbers \
                        of centers")

    vertices = np.concatenate([func(i)[0] for i in func_args])
    return repeat_primitive(vertices=vertices, faces=faces, centers=centers,
                            directions=directions, colors=colors,
                            scales=scales, have_tiled_verts=True)


def repeat_primitive(vertices, faces, centers, directions=None,
                     colors=(1, 0, 0), scales=1, have_tiled_verts=False):
    """Repeat Vertices and triangles of a specific primitive shape.

    It could be seen as a glyph.

    Parameters
    ----------
    vertices: ndarray
        vertices coords to duplicate at the centers positions
    triangles: ndarray
        triangles that composed our shape to duplicate
    centers : ndarray, shape (N, 3)
        Superquadrics positions
    directions : ndarray, shape (N, 3) or tuple (3,), optional
        The orientation vector of the cone.
    colors : ndarray (N,3) or (N, 4) or tuple (3,) or tuple (4,)
        RGB or RGBA (for opacity) R, G, B and A should be at the range [0, 1]
    scales : ndarray, shape (N) or (N,3) or float or int, optional
        The height of the cone.
    have_tiled_verts : bool
        option to control if we need to duplicate vertices of a shape or not

    Returns
    -------
    big_vertices: ndarray
        Expanded vertices at the centers positions
    big_triangles: ndarray
        Expanded triangles that composed our shape to duplicate
    big_colors : ndarray
        Expanded colors applied to all vertices/faces
    big_centers : ndarray
        Expanded centers for all vertices/faces

    """
    # duplicated vertices if needed
    if not have_tiled_verts:
        vertices = np.tile(vertices, (centers.shape[0], 1))
    big_vertices = vertices
    # Get unit shape
    unit_verts_size = vertices.shape[0] // centers.shape[0]
    unit_triangles_size = faces.shape[0]

    # scale them
    if not isinstance(scales, np.ndarray):
        scales = np.array(scales)
    if scales.ndim == 1:
        if scales.size == centers.shape[0]:
            scales = np.repeat(scales, unit_verts_size, axis=0)
            scales = scales.reshape((big_vertices.shape[0], 1))
    elif scales.ndim == 2:
        scales = np.repeat(scales, unit_verts_size, axis=0)
    big_vertices *= scales

    # update triangles
    big_triangles = np.array(np.tile(faces,
                                     (centers.shape[0], 1)),
                             dtype=np.int32)
    big_triangles += np.repeat(np.arange(0,
                                         centers.shape[0] * unit_verts_size,
                                         step=unit_verts_size),
                               unit_triangles_size,
                               axis=0).reshape((big_triangles.shape[0],
                                                1))

    def normalize_input(arr, arr_name=''):
        if isinstance(arr, (tuple, list, np.ndarray)) and len(arr) in [3, 4] \
                and not all(isinstance(i, (list, tuple, np.ndarray))
                            for i in arr):
            return np.array([arr] * centers.shape[0])
        elif isinstance(arr, np.ndarray) and len(arr) == 1:
            return np.repeat(arr, centers.shape[0], axis=0)
        elif arr is None:
            return np.array([])
        elif len(arr) != len(centers):
            msg = "{} size should be 1 or ".format(arr_name)
            msg += "equal to the numbers of centers"
            raise IOError(msg)
        else:
            return np.array(arr)

    # update colors
    colors = normalize_input(colors, 'colors')
    big_colors = np.repeat(colors, unit_verts_size, axis=0)
    big_colors *= 255

    # update orientations
    directions = normalize_input(directions, 'directions')
    for pts, dirs in enumerate(directions):
        # Normal vector of the object.
        dir_abs = np.linalg.norm(dirs)
        if dir_abs:
            normal = np.array([1., 0., 0.])
            dirs = dirs / dir_abs
            v = np.cross(normal, dirs)
            c = np.dot(normal, dirs)
            v1, v2, v3 = v
            h = 1 / (1 + c)
            Vmat = np.array([[0, -v3, v2],
                             [v3, 0, -v1],
                             [-v2, v1, 0]])

            rotation_matrix = np.eye(3, dtype=np.float64) + Vmat + (Vmat.dot(Vmat) * h)
        else:
            rotation_matrix = np.identity(3)

        big_vertices[pts * unit_verts_size: (pts + 1) * unit_verts_size] = \
            np.dot(rotation_matrix[:3, :3],
                   big_vertices[pts * unit_verts_size:
                                (pts + 1) * unit_verts_size].T).T

    # apply centers position
    big_centers = np.repeat(centers, unit_verts_size, axis=0)
    big_vertices += big_centers

    return big_vertices, big_triangles, big_colors, big_centers


def prim_square():
    """Return vertices and triangles for a square geometry.

    Returns
    -------
    vertices: ndarray
        4 vertices coords that composed our square
    triangles: ndarray
        2 triangles that composed our square

    """
    vertices = np.array([[-.5, -.5, 0.0],
                         [-.5, 0.5, 0.0],
                         [0.5, 0.5, 0.0],
                         [0.5, -.5, 0.0]])
    triangles = np.array([[0, 1, 2],
                          [2, 3, 0]], dtype='i8')
    return vertices, triangles


def prim_box():
    """Return vertices and triangle for a box geometry.

    Returns
    -------
    vertices: ndarray
        8 vertices coords that composed our box
    triangles: ndarray
        12 triangles that composed our box

    """
    vertices = np.array([[-.5, -.5, -.5],
                         [-.5, -.5, 0.5],
                         [-.5, 0.5, -.5],
                         [-.5, 0.5, 0.5],
                         [0.5, -.5, -.5],
                         [0.5, -.5, 0.5],
                         [0.5, 0.5, -.5],
                         [0.5, 0.5, 0.5]])
    triangles = np.array([[0, 6, 4],
                          [0, 2, 6],
                          [0, 3, 2],
                          [0, 1, 3],
                          [2, 7, 6],
                          [2, 3, 7],
                          [4, 6, 7],
                          [4, 7, 5],
                          [0, 4, 5],
                          [0, 5, 1],
                          [1, 5, 7],
                          [1, 7, 3]], dtype='i8')
    return vertices, triangles


def prim_sphere(name='symmetric362', gen_faces=False):
    """Provide vertices and triangles of the spheres.

    Parameters
    ----------
    name : str
        which sphere - one of:
        * 'symmetric362'
        * 'symmetric642'
        * 'symmetric724'
        * 'repulsion724'
        * 'repulsion100'
        * 'repulsion200'
    gen_faces : bool, optional
        If True, triangulate a set of vertices on the sphere to get the faces.
        Otherwise, we load the saved faces from a file. Default: False

    Returns
    -------
    vertices: ndarray
        vertices coords that composed our sphere
    triangles: ndarray
        triangles that composed our sphere

    Examples
    --------
    >>> import numpy as np
    >>> from fury.primitive import prim_sphere
    >>> verts, faces = prim_sphere('symmetric362')
    >>> verts.shape == (362, 3)
    True
    >>> faces.shape == (720, 3)
    True

    """
    fname = SPHERE_FILES.get(name)
    if fname is None:
        raise ValueError('No sphere called "%s"' % name)
    res = np.load(fname)

    verts = res['vertices'].copy()
    faces = faces_from_sphere_vertices(verts) if gen_faces else res['faces']
    faces = fix_winding_order(res['vertices'], faces, clockwise=True)
    return res['vertices'], faces


def prim_superquadric(roundness=(1, 1), sphere_name='symmetric362'):
    """Provide vertices and triangles of a superquadrics.

    Parameters
    ----------
    roundness : tuple, optional
        parameters (Phi and Theta) that control the shape of the superquadric

    sphere_name : str, optional
        which sphere - one of:
        * 'symmetric362'
        * 'symmetric642'
        * 'symmetric724'
        * 'repulsion724'
        * 'repulsion100'
        * 'repulsion200'

    Returns
    -------
    vertices: ndarray
        vertices coords that composed our sphere
    triangles: ndarray
        triangles that composed our sphere

    Examples
    --------
    >>> import numpy as np
    >>> from fury.primitive import prim_superquadric
    >>> verts, faces = prim_superquadric(roundness=(1, 1))
    >>> verts.shape == (362, 3)
    True
    >>> faces.shape == (720, 3)
    True

    """

    def _fexp(x, p):
        """Return a different kind of exponentiation."""
        return np.sign(x) * (np.abs(x) ** p)

    sphere_verts, sphere_triangles = prim_sphere(sphere_name)
    _, sphere_phi, sphere_theta = cart2sphere(*sphere_verts.T)

    phi, theta = roundness
    x = _fexp(np.sin(sphere_phi), phi) * _fexp(np.cos(sphere_theta), theta)
    y = _fexp(np.sin(sphere_phi), phi) * _fexp(np.sin(sphere_theta), theta)
    z = _fexp(np.cos(sphere_phi), phi)
    xyz = np.vstack([x, y, z]).T

    vertices = np.ascontiguousarray(xyz)

    return vertices, sphere_triangles


def prim_tetrahedron():
    """Return vertices and triangles for a tetrahedron.

    This shape has a side length of two units.

    Returns
    -------
    pyramid_vert: numpy.ndarray
        4 vertices coordinates
    triangles: numpy.ndarray
        4 triangles representing the tetrahedron

    """
    pyramid_vert = np.array([[0.5, 0.5, 0.5],
                             [0.5, -0.5, -0.5],
                             [-0.5, 0.5, -0.5],
                             [-0.5, -0.5, 0.5]])

    pyramid_triag = np.array([[2, 0, 1],
                              [0, 2, 3],
                              [0, 3, 1],
                              [1, 3, 2]], dtype='i8')

    return pyramid_vert, pyramid_triag


def prim_icosahedron():
    """Return vertices and triangles for icosahedron.

    Returns
    -------
    icosahedron_vertices: numpy.ndarray
        12 vertices coordinates to the icosahedron
    icosahedron_mesh: numpy.ndarray
        20 triangles representing the tetrahedron

    """
    phi = (1 + math.sqrt(5)) / 2.0

    icosahedron_vertices = np.array([[-1.0, 0.0, phi],
                                     [0.0, phi, 1.0],
                                     [1.0, 0.0, phi],
                                     [-phi, 1.0, 0.0],
                                     [0.0, phi, -1.0],
                                     [phi, 1.0, 0.0],
                                     [-phi, -1.0, 0.0],
                                     [0.0, -phi, 1.0],
                                     [phi, -1.0, 0.0],
                                     [-1.0, 0.0, -phi],
                                     [0.0, -phi, -1.0],
                                     [1.0, 0.0, -phi]])

    icosahedron_mesh = np.array([[1, 0, 2],
                                 [2, 5, 1],
                                 [5, 4, 1],
                                 [3, 1, 4],
                                 [0, 1, 3],
                                 [0, 6, 3],
                                 [9, 3, 6],
                                 [8, 2, 7],
                                 [2, 0, 7],
                                 [0, 7, 6],
                                 [5, 2, 8],
                                 [11, 5, 8],
                                 [11, 4, 5],
                                 [9, 11, 4],
                                 [4, 3, 9],
                                 [11, 10, 8],
                                 [8, 10, 7],
                                 [6, 7, 10],
                                 [10, 9, 6],
                                 [9, 10, 11]], dtype='i8')

    return icosahedron_vertices, icosahedron_mesh


def prim_rhombicuboctahedron():
    """Return vertices and triangles for rhombicuboctahedron.

    Returns
    -------
    vertices: numpy.ndarray
        24 vertices coordinates to the rhombicuboctahedron
    triangles: numpy.ndarray
        44 triangles representing the rhombicuboctahedron

    """
    phi = (math.sqrt(2) - 1) / 2.0

    vertices = np.array([[0.5, phi, phi],
                         [0.5, phi, -phi],
                         [0.5, -phi, phi],
                         [0.5, -phi, -phi],
                         [phi, 0.5, phi],
                         [phi, 0.5, -phi],
                         [-phi, 0.5, phi],
                         [-phi, 0.5, -phi],
                         [phi, phi, 0.5],
                         [phi, -phi, 0.5],
                         [-phi, phi, 0.5],
                         [-phi, -phi, 0.5],
                         [-0.5, phi, phi],
                         [-0.5, phi, -phi],
                         [-0.5, -phi, phi],
                         [-0.5, -phi, -phi],
                         [phi, -0.5, phi],
                         [phi, -0.5, -phi],
                         [-phi, -0.5, phi],
                         [-phi, -0.5, -phi],
                         [phi, phi, -0.5],
                         [phi, -phi, -0.5],
                         [-phi, phi, -0.5],
                         [-phi, -phi, -0.5]])

    triangles = np.array([[0, 1, 2],
                          [1, 3, 2],
                          [0, 4, 5],
                          [0, 5, 1],
                          [6, 4, 7],
                          [4, 5, 7],
                          [0, 8, 4],
                          [0, 2, 8],
                          [2, 9, 8],
                          [8, 9, 10],
                          [9, 11, 10],
                          [6, 8, 10],
                          [6, 8, 4],
                          [6, 10, 12],
                          [6, 12, 7],
                          [7, 12, 13],
                          [10, 11, 14],
                          [10, 14, 12],
                          [12, 14, 15],
                          [12, 15, 13],
                          [2, 3, 16],
                          [3, 17, 16],
                          [2, 16, 9],
                          [9, 16, 11],
                          [11, 16, 18],
                          [18, 16, 19],
                          [16, 17, 19],
                          [11, 18, 14],
                          [14, 18, 19],
                          [14, 19, 15],
                          [1, 21, 3],
                          [1, 20, 21],
                          [3, 21, 17],
                          [17, 21, 23],
                          [17, 23, 19],
                          [21, 20, 23],
                          [23, 20, 22],
                          [19, 23, 15],
                          [15, 23, 13],
                          [13, 23, 22],
                          [13, 22, 7],
                          [22, 7, 5],
                          [22, 20, 5],
                          [20, 1, 5]], dtype='i8')

    triangles = fix_winding_order(vertices, triangles, clockwise=True)

    return vertices, triangles


def prim_star(dim=2):
    """Return vertices and triangle for star geometry.

    Parameters
    ----------
    dim: int
        Represents the dimension of the wanted star

    Returns
    -------
    vertices: ndarray
        vertices coords that composed our star
    triangles: ndarray
        Triangles that composed our star

    """
    if dim == 2:
        vert = np.array([[-2.0, -3.0, 0.0],
                         [0.0, -2.0, 0.0],
                         [3.0, -3.0, 0.0],
                         [2.0, -1.0, 0.0],
                         [3.0, 1.0, 0.0],
                         [1.0, 1.0, 0.0],
                         [0.0, 3.0, 0.0],
                         [-1.0, 1.0, 0.0],
                         [-3.0, 1.0, 0.0],
                         [-2.0, -1.0, 0.0]])

        triangles = np.array([[1, 9, 0],
                              [1, 2, 3],
                              [3, 4, 5],
                              [5, 6, 7],
                              [7, 8, 9],
                              [1, 9, 3],
                              [3, 7, 9],
                              [3, 5, 7]], dtype='i8')

    if dim == 3:
        vert = np.array([[-2.0, -3.0, 0.0],
                         [0.0, -2, 0.0],
                         [3.0, -3.0, 0.0],
                         [2.0, -1.0, 0.0],
                         [3.0, 0.5, 0.0],
                         [1.0, 0.5, 0.0],
                         [0, 3.0, 0.0],
                         [-1.0, 0.5, 0.0],
                         [-3.0, 0.5, 0.0],
                         [-2.0, -1.0, 0.0],
                         [0.0, 0.0, 0.5],
                         [0.0, 0.0, -0.5]])
        triangles = np.array([[1, 9, 0],
                              [1, 2, 3],
                              [3, 4, 5],
                              [5, 6, 7],
                              [7, 8, 9],
                              [1, 9, 3],
                              [3, 7, 9],
                              [3, 5, 7],
                              [1, 0, 10],
                              [0, 9, 10],
                              [10, 9, 8],
                              [7, 8, 10],
                              [6, 7, 10],
                              [5, 6, 10],
                              [5, 10, 4],
                              [10, 3, 4],
                              [3, 10, 2],
                              [10, 1, 2],
                              [1, 0, 11],
                              [0, 9, 11],
                              [11, 9, 8],
                              [7, 8, 10],
                              [6, 7, 11],
                              [5, 6, 11],
                              [5, 10, 4],
                              [11, 3, 4],
                              [3, 11, 2],
                              [11, 1, 2]], dtype='i8')
    return vert, triangles


def prim_triangularprism():
    """Return vertices and triangle for a regular triangular prism.

    Returns
    -------
    vertices: ndarray
        vertices coords that compose our prism
    triangles: ndarray
        triangles that compose our prism

    """
    # Local variable to represent the square root of three rounded
    # to 7 decimal places
    three = float('{:.7f}'.format(math.sqrt(3)))
    vertices = np.array([[0, -1/three, 1/2],
                        [-1/2, 1/2/three, 1/2],
                        [1/2, 1/2/three, 1/2],
                        [-1/2, 1/2/three, -1/2],
                        [1/2, 1/2/three, -1/2],
                        [0, -1/three, -1/2]])
    triangles = np.array([[0, 1, 2],
                         [2, 1, 3],
                         [2, 3, 4],
                         [1, 0, 5],
                         [1, 5, 3],
                         [0, 2, 4],
                         [0, 4, 5],
                         [5, 4, 3]])
    triangles = fix_winding_order(vertices, triangles, clockwise=True)
    return vertices, triangles


def prim_pentagonalprism():
    """Return vertices and triangles for a pentagonal prism.

    Returns
    -------
    vertices: ndarray
        vertices coords that compose our prism
    triangles: ndarray
        triangles that compose our prism

    """
    # Local variable to represent the square root of five
    five = math.sqrt(5)
    onec = (five - 1) / 4.0
    twoc = (five + 1) / 4.0
    sone = (math.sqrt(10 + (2 * five))) / 4.0
    stwo = (math.sqrt(10 - (2 * five))) / 4.0

    vertices = np.array([[stwo/2, twoc/2, -0.5],
                         [sone/2, -onec/2, -0.5],
                         [0, -1/2, -0.5],
                         [-sone/2, -onec/2, -0.5],
                         [-stwo/2, twoc/2, -0.5],
                         [stwo/2, twoc/2, 0.5],
                         [sone/2, -onec/2, 0.5],
                         [0, -1/2, 0.5],
                         [-sone/2, -onec/2, 0.5],
                         [-stwo/2, twoc/2, 0.5]])
    triangles = np.array([[9, 5, 4],
                          [4, 5, 0],
                          [5, 6, 0],
                          [0, 6, 1],
                          [6, 7, 1],
                          [1, 7, 2],
                          [7, 8, 2],
                          [2, 8, 3],
                          [8, 9, 3],
                          [3, 9, 4],
                          [0, 1, 4],
                          [1, 4, 3],
                          [1, 3, 2],
                          [5, 6, 9],
                          [6, 8, 9],
                          [6, 7, 8]])
    triangles = fix_winding_order(vertices, triangles, clockwise=True)
    return vertices, triangles


def prim_octagonalprism():
    """Return vertices and triangle for an octagonal prism.

    Returns
    -------
    vertices: ndarray
        vertices coords that compose our prism
    triangles: ndarray
        triangles that compose our prism

    """
    # Local variable to represent the square root of two rounded
    # to 7 decimal places
    two = float('{:.7f}'.format(math.sqrt(2)))

    vertices = np.array([[-1, -(1 + two), -1],
                         [1, -(1 + two), -1],
                         [1, (1 + two), -1],
                         [-1, (1 + two), -1],
                         [-(1 + two), -1, -1],
                         [(1 + two), -1, -1],
                         [(1 + two), 1, -1],
                         [-(1 + two), 1, -1],
                         [-1, -(1 + two), 1],
                         [1, -(1 + two), 1],
                         [1, (1 + two), 1],
                         [-1, (1 + two), 1],
                         [-(1 + two), -1, 1],
                         [(1 + two), -1, 1],
                         [(1 + two), 1, 1],
                         [-(1 + two), 1, 1]])
    triangles = np.array([[0, 8, 9],
                          [9, 1, 0],
                          [5, 13, 9],
                          [9, 1, 5],
                          [3, 11, 10],
                          [10, 2, 3],
                          [2, 10, 14],
                          [14, 6, 2],
                          [5, 13, 14],
                          [14, 6, 5],
                          [7, 15, 11],
                          [11, 3, 7],
                          [7, 15, 12],
                          [12, 4, 7],
                          [0, 8, 12],
                          [12, 4, 0],
                          [0, 3, 4],
                          [3, 4, 7],
                          [0, 3, 1],
                          [1, 2, 3],
                          [2, 5, 6],
                          [5, 2, 1],
                          [8, 11, 12],
                          [11, 12, 15],
                          [8, 11, 9],
                          [9, 10, 11],
                          [10, 13, 14],
                          [13, 10, 9]], dtype='u8')
    vertices /= 4
    triangles = fix_winding_order(vertices, triangles, clockwise=True)
    return vertices, triangles


def prim_frustum():
    """Return vertices and triangle for a square frustum prism.

    Returns
    -------
    vertices: ndarray
        vertices coords that compose our prism
    triangles: ndarray
        triangles that compose our prism

    """
    vertices = np.array([[-.5, -.5, .5],
                         [.5, -.5, .5],
                         [.5, .5, .5],
                         [-.5, .5, .5],
                         [-1, -1, -.5],
                         [1, -1, -.5],
                         [1, 1, -.5],
                         [-1, 1, -.5]])
    triangles = np.array([[4, 6, 5],
                          [6, 4, 7],
                          [0, 2, 1],
                          [2, 0, 3],
                          [4, 3, 0],
                          [3, 4, 7],
                          [7, 2, 3],
                          [2, 7, 6],
                          [6, 1, 2],
                          [1, 6, 5],
                          [5, 0, 1],
                          [0, 5, 4]], dtype='u8')
    vertices /= 2
    triangles = fix_winding_order(vertices, triangles, clockwise=True)
    return vertices, triangles


def prim_cylinder(radius=0.5, height=1, sectors=36, capped=True):
    """Return vertices and triangles for a cylinder.

    Parameters
    ----------
    radius: float
        Radius of the cylinder
    height: float
        Height of the cylinder
    sectors: int
        Sectors in the cylinder
    capped: bool
        Whether the cylinder is capped at both ends or open

    Returns
    -------
    vertices: ndarray
        vertices coords that compose our cylinder
    triangles: ndarray
        triangles that compose our cylinder
    """

    if not isinstance(sectors, int):
        raise TypeError("Only integers are allowed for sectors parameter")
    if not sectors > 7:
        raise ValueError("Sectors parameter should be greater than 7")
    sector_step = 2 * math.pi / sectors
    unit_circle_vertices = []

    # generate a unit circle on XY plane
    for i in range(sectors + 1):
        sector_angle = i * sector_step
        unit_circle_vertices.append(math.cos(sector_angle))
        unit_circle_vertices.append(0)
        unit_circle_vertices.append(math.sin(sector_angle))

    vertices = []
    # generate vertices for a cylinder
    for i in range(2):
        h = -height / 2 + i * height
        k = 0
        for j in range(sectors + 1):
            ux = unit_circle_vertices[k]
            uz = unit_circle_vertices[k + 2]
            # position vector
            vertices.append(ux * radius)
            vertices.append(h)
            vertices.append(uz * radius)
            k += 3

    # base and top circle vertices
    base_center_index = None
    top_center_index = None

    if capped:
        base_center_index = int(len(vertices) / 3)
        top_center_index = base_center_index + sectors + 1

        for i in range(2):
            h = -height / 2 + i * height
            vertices.append(0)
            vertices.append(h)
            vertices.append(0)
            k = 0
            for j in range(sectors):
                ux = unit_circle_vertices[k]
                uz = unit_circle_vertices[k + 2]
                # position vector
                vertices.append(ux * radius)
                vertices.append(h)
                vertices.append(uz * radius)
                k += 3

    if capped:
        vertices = (np.array(vertices).reshape(
            2 * (sectors + 1) + 2 * sectors + 2, 3))
    else:
        vertices = (np.array(vertices).reshape(2 * (sectors + 1), 3))

    triangles = []
    k1 = 0
    k2 = sectors + 1

    # triangles for the side surface
    for i in range(sectors):
        triangles.append(k1)
        triangles.append(k2)
        triangles.append(k1 + 1)

        triangles.append(k2)
        triangles.append(k2 + 1)
        triangles.append(k1 + 1)
        k1 += 1
        k2 += 1

    if capped:
        k = base_center_index + 1
        for i in range(sectors):
            if i < sectors - 1:
                triangles.append(base_center_index)
                triangles.append(k)
                triangles.append(k + 1)
            else:
                triangles.append(base_center_index)
                triangles.append(k)
                triangles.append(base_center_index + 1)
            k += 1

        k = top_center_index + 1
        for i in range(sectors):
            if i < sectors - 1:
                triangles.append(top_center_index)
                triangles.append(k + 1)
                triangles.append(k)
            else:
                triangles.append(top_center_index)
                triangles.append(top_center_index + 1)
                triangles.append(k)
            k += 1

    if capped:
        triangles = (np.array(triangles).reshape(4 * sectors, 3))
    else:
        triangles = (np.array(triangles).reshape(2 * sectors, 3))

    return vertices, triangles


<<<<<<< HEAD
def prim_cone(radius=0.5, height=1, sectors=10):
    """Return vertices and triangle of a Cone.

    Parameters
    ----------
    radius: float
        Radius of the cone
    height: float
        Height of the cone
    sectors: int
        Sectors in the cone
=======
def prim_arrow(height=1.0, resolution=10, tip_length=0.35, tip_radius=0.1, shaft_radius=0.03):
    """Return vertices and triangle for arrow geometry.

    Parameters
    ----------
    height : float
        The height of the arrow (default: 1.0).
    resolution : int
        The resolution of the arrow.
    tip_length : float
        The tip size of the arrow (default: 0.35)
    tip_radius : float
        the tip radius of the arrow (default: 0.1)
    shaft_radius : float
        The shaft radius of the arrow (default: 0.03)
>>>>>>> e9239ff2

    Returns
    -------
    vertices: ndarray
<<<<<<< HEAD
        vertices coords that compose our cone
    triangles: ndarray
        triangles that compose our cone

    """

    if not sectors > 2:
        raise ValueError("Sectors parameter should be greater than 2")

    sector_angles = 2*np.pi/sectors*np.arange(sectors)

    # Circle in YZ plane
    h = height/2.0
    x = np.full((sectors,), h)
    y, z = radius*np.cos(sector_angles), radius*np.sin(sector_angles)

    x = np.concatenate((x, np.array([h, -h])))
    y = np.concatenate((y, np.array([0, 0])))
    z = np.concatenate((z, np.array([0, 0])))

    vertices = np.vstack(np.array([x, y, z])).T

    # index of base and top centers
    base_center_index = int(len(vertices) - 1)
    top_center_index = base_center_index - 1

    triangles = []

    for i in range(sectors):
        if not i+1 == top_center_index:
            triangles.append(top_center_index)
            triangles.append(i)
            triangles.append(i+1)

            triangles.append(base_center_index)
            triangles.append(i + 1)
            triangles.append(i)
        else:
            triangles.append(top_center_index)
            triangles.append(i)
            triangles.append(0)

            triangles.append(base_center_index)
            triangles.append(0)
            triangles.append(i)

    triangles = (np.array(triangles).reshape(-1, 3))
=======
        vertices of the Arrow
    triangles: ndarray
        Triangles of the Arrow

    """

    shaft_height = height - tip_length

    all_faces = []
    shaft_outer_circle_down = []
    shaft_outer_circle_up = []
    tip_outer_circle = []

    # calculating vertices
    for i in range(resolution + 1):
        x = math.cos((i * 2) * math.pi / resolution)
        y = math.sin((i * 2) * math.pi / resolution)

        shaft_x = x * shaft_radius
        shaft_y = y * shaft_radius

        tip_x = x * tip_radius
        tip_y = y * tip_radius

        # lower shaft circle (d)
        shaft_outer_circle_down.append((0.0, shaft_x, shaft_y))
        # upper shaft circle (u)
        shaft_outer_circle_up.append((shaft_height, shaft_x, shaft_y))
        # tip outer circle
        tip_outer_circle.append((shaft_height, tip_x, tip_y))

    #  center, center at shaft height, center at overall height
    v1, v2, v3 = (.0, .0, .0), (shaft_height, .0, .0), (height, .0, .0)

    all_verts = [v1, v2, v3] + shaft_outer_circle_down + shaft_outer_circle_up + tip_outer_circle

    offset = len(shaft_outer_circle_down)

    off_1 = 3
    off_2 = off_1 + offset
    off_3 = off_2 + offset

    # calculating triangles
    for i in range(resolution):
        # down circle  d[i] , 0, d[i + 1]
        all_faces.append((i + off_1 + 1, i + off_1, 0))

        # cylinder triangles 1 d[i], d[i + 1], u[i + 1]
        all_faces.append((i + off_2 + 1, i + off_1, i + off_1 + 1))

        # cylinder triangles 2 u[i + 1], u[i], d[i]
        all_faces.append((i + off_1, i + off_2 + 1, i + off_2))

        # tip circle u[i] , 1, d[i + 1]
        all_faces.append((i + off_3 + 1, i + off_3, 1))

        # tip cone t[i], t[i + 1], 2
        all_faces.append((2, i + off_3, i + off_3 + 1))

    vertices = np.asarray(all_verts)
    triangles = np.asarray(all_faces, dtype=np.int)
>>>>>>> e9239ff2

    return vertices, triangles<|MERGE_RESOLUTION|>--- conflicted
+++ resolved
@@ -918,19 +918,6 @@
     return vertices, triangles
 
 
-<<<<<<< HEAD
-def prim_cone(radius=0.5, height=1, sectors=10):
-    """Return vertices and triangle of a Cone.
-
-    Parameters
-    ----------
-    radius: float
-        Radius of the cone
-    height: float
-        Height of the cone
-    sectors: int
-        Sectors in the cone
-=======
 def prim_arrow(height=1.0, resolution=10, tip_length=0.35, tip_radius=0.1, shaft_radius=0.03):
     """Return vertices and triangle for arrow geometry.
 
@@ -946,12 +933,90 @@
         the tip radius of the arrow (default: 0.1)
     shaft_radius : float
         The shaft radius of the arrow (default: 0.03)
->>>>>>> e9239ff2
-
-    Returns
-    -------
-    vertices: ndarray
-<<<<<<< HEAD
+
+    Returns
+    -------
+    vertices: ndarray
+        vertices of the Arrow
+    triangles: ndarray
+        Triangles of the Arrow
+
+    """
+
+    shaft_height = height - tip_length
+
+    all_faces = []
+    shaft_outer_circle_down = []
+    shaft_outer_circle_up = []
+    tip_outer_circle = []
+
+    # calculating vertices
+    for i in range(resolution + 1):
+        x = math.cos((i * 2) * math.pi / resolution)
+        y = math.sin((i * 2) * math.pi / resolution)
+
+        shaft_x = x * shaft_radius
+        shaft_y = y * shaft_radius
+
+        tip_x = x * tip_radius
+        tip_y = y * tip_radius
+
+        # lower shaft circle (d)
+        shaft_outer_circle_down.append((0.0, shaft_x, shaft_y))
+        # upper shaft circle (u)
+        shaft_outer_circle_up.append((shaft_height, shaft_x, shaft_y))
+        # tip outer circle
+        tip_outer_circle.append((shaft_height, tip_x, tip_y))
+
+    #  center, center at shaft height, center at overall height
+    v1, v2, v3 = (.0, .0, .0), (shaft_height, .0, .0), (height, .0, .0)
+
+    all_verts = [v1, v2, v3] + shaft_outer_circle_down + shaft_outer_circle_up + tip_outer_circle
+
+    offset = len(shaft_outer_circle_down)
+
+    off_1 = 3
+    off_2 = off_1 + offset
+    off_3 = off_2 + offset
+
+    # calculating triangles
+    for i in range(resolution):
+        # down circle  d[i] , 0, d[i + 1]
+        all_faces.append((i + off_1 + 1, i + off_1, 0))
+
+        # cylinder triangles 1 d[i], d[i + 1], u[i + 1]
+        all_faces.append((i + off_2 + 1, i + off_1, i + off_1 + 1))
+
+        # cylinder triangles 2 u[i + 1], u[i], d[i]
+        all_faces.append((i + off_1, i + off_2 + 1, i + off_2))
+
+        # tip circle u[i] , 1, d[i + 1]
+        all_faces.append((i + off_3 + 1, i + off_3, 1))
+
+        # tip cone t[i], t[i + 1], 2
+        all_faces.append((2, i + off_3, i + off_3 + 1))
+
+    vertices = np.asarray(all_verts)
+    triangles = np.asarray(all_faces, dtype=np.int)
+
+    return vertices, triangles
+
+
+def prim_cone(radius=0.5, height=1, sectors=10):
+    """Return vertices and triangle of a Cone.
+
+    Parameters
+    ----------
+    radius: float
+        Radius of the cone
+    height: float
+        Height of the cone
+    sectors: int
+        Sectors in the cone
+
+    Returns
+    -------
+    vertices: ndarray
         vertices coords that compose our cone
     triangles: ndarray
         triangles that compose our cone
@@ -999,68 +1064,5 @@
             triangles.append(i)
 
     triangles = (np.array(triangles).reshape(-1, 3))
-=======
-        vertices of the Arrow
-    triangles: ndarray
-        Triangles of the Arrow
-
-    """
-
-    shaft_height = height - tip_length
-
-    all_faces = []
-    shaft_outer_circle_down = []
-    shaft_outer_circle_up = []
-    tip_outer_circle = []
-
-    # calculating vertices
-    for i in range(resolution + 1):
-        x = math.cos((i * 2) * math.pi / resolution)
-        y = math.sin((i * 2) * math.pi / resolution)
-
-        shaft_x = x * shaft_radius
-        shaft_y = y * shaft_radius
-
-        tip_x = x * tip_radius
-        tip_y = y * tip_radius
-
-        # lower shaft circle (d)
-        shaft_outer_circle_down.append((0.0, shaft_x, shaft_y))
-        # upper shaft circle (u)
-        shaft_outer_circle_up.append((shaft_height, shaft_x, shaft_y))
-        # tip outer circle
-        tip_outer_circle.append((shaft_height, tip_x, tip_y))
-
-    #  center, center at shaft height, center at overall height
-    v1, v2, v3 = (.0, .0, .0), (shaft_height, .0, .0), (height, .0, .0)
-
-    all_verts = [v1, v2, v3] + shaft_outer_circle_down + shaft_outer_circle_up + tip_outer_circle
-
-    offset = len(shaft_outer_circle_down)
-
-    off_1 = 3
-    off_2 = off_1 + offset
-    off_3 = off_2 + offset
-
-    # calculating triangles
-    for i in range(resolution):
-        # down circle  d[i] , 0, d[i + 1]
-        all_faces.append((i + off_1 + 1, i + off_1, 0))
-
-        # cylinder triangles 1 d[i], d[i + 1], u[i + 1]
-        all_faces.append((i + off_2 + 1, i + off_1, i + off_1 + 1))
-
-        # cylinder triangles 2 u[i + 1], u[i], d[i]
-        all_faces.append((i + off_1, i + off_2 + 1, i + off_2))
-
-        # tip circle u[i] , 1, d[i + 1]
-        all_faces.append((i + off_3 + 1, i + off_3, 1))
-
-        # tip cone t[i], t[i + 1], 2
-        all_faces.append((2, i + off_3, i + off_3 + 1))
-
-    vertices = np.asarray(all_verts)
-    triangles = np.asarray(all_faces, dtype=np.int)
->>>>>>> e9239ff2
 
     return vertices, triangles