--- conflicted
+++ resolved
@@ -1,12 +1,8 @@
 import numpy as np
 import numpy.testing as npt
 from fury import actor
-<<<<<<< HEAD
 from fury.layout import GridLayout, HorizontalLayout, Layout, \
     VerticalLayout, XLayout, YLayout, ZLayout
-=======
-from fury.layout import GridLayout, Layout, VerticalLayout, HorizontalLayout
->>>>>>> fedfd68c
 
 
 def get_default_cubes(centers=np.asarray([[[0, 0, 0]], [[5, 5, 5]]]),
@@ -161,28 +157,6 @@
                                   0)
 
 
-def test_vertical_layout_compute_positions():
-    (cube_first, cube_second) = get_default_cubes()
-
-    vertical_layout_rect = VerticalLayout()
-    vertical_layout_square = VerticalLayout(cell_shape='square')
-    vertical_layout_diagonal = VerticalLayout(cell_shape='diagonal')
-
-    position_rect = vertical_layout_rect.compute_positions([cube_first,
-                                                            cube_second])
-
-    position_square = \
-        vertical_layout_square.compute_positions([cube_first, cube_second])
-
-    position_diagonal = \
-        vertical_layout_diagonal.compute_positions([cube_first, cube_second])
-
-    npt.assert_array_equal(position_rect, [[0, 0, 0], [0, 1.5, 0]])
-    npt.assert_array_equal(position_square, [[0, 0, 0], [0, 1.5, 0]])
-    npt.assert_array_almost_equal(position_diagonal, [[0, 0, 0], [0,
-                                  2.59, 0]], 0)
-
-
 def test_x_layout():
     cube_first, cube_second = get_default_cubes()
     actors = [cube_first, cube_second]
