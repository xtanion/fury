import numpy as np
import numpy.testing as npt
import fury.primitive as fp
import math


def test_vertices_primitives():
    # Tests the default vertices of all the built in primitive shapes.
    l_primitives = [(fp.prim_square, (4, 3), -.5, .5, 0),
                    (fp.prim_box, (8, 3), -.5, .5, 0),
                    (fp.prim_tetrahedron, (4, 3), -.5, .5, 0),
                    (fp.prim_star, (10, 3), -3, 3, -0.0666666666),
                    (fp.prim_rhombicuboctahedron, (24, 3), -0.5, 0.5, 0),
                    (fp.prim_frustum, (8, 3), -0.5, 0.5, 0)]

    for func, shape, e_min, e_max, e_mean in l_primitives:
        vertices, _ = func()
        npt.assert_equal(vertices.shape, shape)
        npt.assert_almost_equal(np.mean(vertices), e_mean)
        npt.assert_equal(vertices.min(), e_min)
        npt.assert_equal(vertices.max(), e_max)

    vertices, _ = fp.prim_star(3)
    npt.assert_equal(vertices.shape, (12, 3))
    npt.assert_almost_equal(abs(np.mean(vertices)), .11111111)
    npt.assert_equal(vertices.min(), -3)
    npt.assert_equal(vertices.max(), 3)


def test_vertices_primitives_icosahedron():
    vertices, _ = fp.prim_icosahedron()
    shape = (12, 3)
    phi = (1 + math.sqrt(5)) / 2.0
    npt.assert_equal(vertices.shape, shape)
    npt.assert_equal(np.mean(vertices), 0)
    npt.assert_equal(vertices.min(), -phi)
    npt.assert_equal(vertices.max(), phi)


def test_vertices_primitives_octagonalprism():
    # Testing the default vertices of the primitive octagonal prism.
    vertices, _ = fp.prim_octagonalprism()
    shape = (16, 3)
    two = (1 + float('{:.7f}'.format(math.sqrt(2)))) / 4

    npt.assert_equal(vertices.shape, shape)
    npt.assert_equal(np.mean(vertices), 0)
    npt.assert_equal(vertices.min(), -two)
    npt.assert_equal(vertices.max(), two)


def test_vertices_primitives_pentagonalprism():
    # Testing the default vertices of the primitive pentagonal prism.
    vertices, _ = fp.prim_pentagonalprism()
    lower_face = vertices[:, 0:2][0:5, ]
    upper_face = vertices[:, 0:2][5:10, ]
    centroid_upper = np.mean(upper_face, 0)
    centroid_lower = np.mean(lower_face, 0)
    shape = (10, 3)
    npt.assert_equal(vertices.shape, shape)
    # This test will check whether the z-axis vertex dispersion is correct
    npt.assert_almost_equal(np.mean(vertices[:, 2]), 0)
    # check if the centroid of the upper face is at the origin
    npt.assert_almost_equal(centroid_upper, np.array([0, 0]))
    # check if the centroid of the lower face is at the origin
    npt.assert_almost_equal(centroid_lower, np.array([0, 0]))


def test_vertices_primitives_triangularprism():
    # Testing the default vertices of the primitive triangular prism.
    vertices, _ = fp.prim_triangularprism()
    shape = (6, 3)
    three = (float('{:.7f}'.format(math.sqrt(3))))
    npt.assert_equal(vertices.shape, shape)
    npt.assert_equal(np.mean(vertices), 0)
    npt.assert_equal(vertices.min(), -1/three)
    npt.assert_equal(vertices.max(), 1/2)


def test_triangles_primitives():
    l_primitives = [(fp.prim_square, (2, 3)),
                    (fp.prim_box, (12, 3)),
                    (fp.prim_tetrahedron, (4, 3)),
                    (fp.prim_icosahedron, (20, 3))]

    for func, shape in l_primitives:
        vertices, triangles = func()
        npt.assert_equal(triangles.shape, shape)
        npt.assert_equal(list(set(np.concatenate(triangles, axis=None))),
                         list(range(len(vertices))))


def test_spheres_primitives():
    l_primitives = [('symmetric362', 362, 720), ('symmetric642', 642, 1280),
                    ('symmetric724', 724, 1444), ('repulsion724', 724, 1444),
                    ('repulsion100', 100, 196), ('repulsion200', 200, 396)]

    for name, nb_verts, nb_triangles in l_primitives:
        verts, faces = fp.prim_sphere(name)
        npt.assert_equal(verts.shape, (nb_verts, 3))
        npt.assert_almost_equal(np.mean(verts), 0)
        npt.assert_equal(len(faces), nb_triangles)
        npt.assert_equal(list(set(np.concatenate(faces, axis=None))),
                         list(range(len(verts))))

    npt.assert_raises(ValueError, fp.prim_sphere, 'sym362')


def test_superquadric_primitives():
    # test default, should be like a sphere 362
    sq_verts, sq_faces = fp.prim_superquadric()
    s_verts, s_faces = fp.prim_sphere('symmetric362')

    npt.assert_equal(sq_verts.shape, s_verts.shape)
    npt.assert_equal(sq_faces.shape, s_faces.shape)

    npt.assert_almost_equal(sq_verts, s_verts)

    # Apply roundness
    sq_verts, sq_faces = fp.prim_superquadric(roundness=(2, 3))
    npt.assert_equal(sq_verts.shape, s_verts.shape)
    npt.assert_equal(sq_faces.shape, s_faces.shape)

    # TODO: We need to check some superquadrics shape


def test_cylinder_primitive():
    verts, faces = fp.prim_cylinder(radius=.5, height=1, sectors=10)
    npt.assert_equal(verts.shape, (44, 3))
    npt.assert_almost_equal(np.mean(verts), 0, decimal=1)
    npt.assert_equal(verts.min(), -.5)
    npt.assert_equal(verts.max(), .5)

    # basic tests for triangle
    npt.assert_equal(faces.shape, (40, 3))
    npt.assert_equal(np.unique(np.concatenate(faces, axis=None)).tolist(),
                     list(range(len(verts))))

    verts, faces = fp.prim_cylinder(
        radius=.5, height=1, sectors=10, capped=False)
    npt.assert_equal(verts.shape, (22, 3))
    npt.assert_almost_equal(np.mean(verts), 0, decimal=1)
    npt.assert_equal(verts.min(), -.5)
    npt.assert_equal(verts.max(), .5)
    npt.assert_equal(np.unique(np.concatenate(faces, axis=None)).tolist(),
                     list(range(len(verts))))


<<<<<<< HEAD
def test_cone_primitive():
    verts, faces = fp.prim_cone()
    npt.assert_equal(verts.shape, (12, 3))
    npt.assert_equal(verts.min(), -0.5)
    npt.assert_equal(verts.max(), 0.5)
    npt.assert_almost_equal(np.mean(verts), 0, decimal=1)

    # tests for traingles
    npt.assert_equal(faces.shape, (20, 3))
    npt.assert_equal(np.unique(np.concatenate(faces, axis=None)).tolist(),
                     list(range(len(verts))))

    # test warnings
    npt.assert_raises(ValueError, fp.prim_cone, 0.5, 1, 2)

=======
def test_arrow_primitive():
    verts, faces = fp.prim_arrow(height=1.0, resolution=10, tip_length=0.35,
                                 tip_radius=0.1, shaft_radius=0.03)
    npt.assert_equal(verts.shape, (36, 3))
    npt.assert_almost_equal(np.mean(verts), 0, decimal=1)
    # x-axis
    npt.assert_equal(verts.T[0].min(), 0)
    npt.assert_equal(verts.T[0].max(), 1)
    # y and z axes
    npt.assert_equal(verts.T[1:2].min(), -0.1)
    npt.assert_equal(verts.T[1:2].max(), 0.1)
    npt.assert_equal(np.mean(verts[1, 2].T), 0.0)

    # basic tests for triangle
    npt.assert_equal(faces.shape, (50, 3))
    npt.assert_equal(np.unique(np.concatenate(faces, axis=None)).tolist(),
                     list(range(len(verts))))

>>>>>>> e9239ff2

def test_repeat_primitive():
    # init variables
    verts, faces = fp.prim_square()
    centers = np.array([[0, 0, 0], [5, 0, 0], [10, 0, 0]])
    dirs = np.array([[0, 1, 0], [1, 0, 0], [0, 0, 1]])
    colors = np.array([[1, 0, 0], [0, 1, 0], [0, 0, 1.]])

    res = fp.repeat_primitive(vertices=verts,
                              faces=faces,
                              centers=centers,
                              directions=dirs,
                              colors=colors)

    big_verts, big_faces, big_colors, big_centers = res

    npt.assert_equal(big_verts.shape[0], verts.shape[0] * centers.shape[0])
    npt.assert_equal(big_faces.shape[0], faces.shape[0] * centers.shape[0])
    npt.assert_equal(big_colors.shape[0], verts.shape[0] * centers.shape[0])
    npt.assert_equal(big_centers.shape[0], verts.shape[0] * centers.shape[0])

    npt.assert_equal(np.unique(np.concatenate(big_faces, axis=None)).tolist(),
                     list(range(len(big_verts))))

    # translate the squares primitives centers to be the origin
    big_vert_origin = big_verts - np.repeat(centers, 4, axis=0)

    # three repeated primitives
    sq1, sq2, sq3 = big_vert_origin.reshape([3, 12])

    #  primitives directed toward different directions must not be the same
    np.testing.assert_equal(np.any(np.not_equal(sq1, sq2)), True)
    np.testing.assert_equal(np.any(np.not_equal(sq1, sq3)), True)
    np.testing.assert_equal(np.any(np.not_equal(sq2, sq3)), True)

    np.testing.assert_equal(big_vert_origin.min(), -0.5)
    np.testing.assert_equal(big_vert_origin.max(), 0.5)
    np.testing.assert_equal(np.mean(big_vert_origin), 0)


def test_repeat_primitive_function():
    # init variables
    centers = np.array([[0, 0, 0], [5, 0, 0], [10, 0, 0]])
    dirs = np.array([[0, 1, 0], [1, 0, 0], [0, 0, 1]])
    colors = np.array([[1, 0, 0], [0, 1, 0], [0, 0, 1]]) * 255
    phi_theta = np.array([[1, 1], [1, 2], [2, 1]])

    res = fp.repeat_primitive_function(func=fp.prim_superquadric,
                                       centers=centers,
                                       func_args=phi_theta,
                                       directions=dirs,
                                       colors=colors)

    # big_verts, big_faces, big_colors, big_centers = res

    # npt.assert_equal(big_verts.shape[0],  verts.shape[0] * centers.shape[0])<|MERGE_RESOLUTION|>--- conflicted
+++ resolved
@@ -146,23 +146,6 @@
                      list(range(len(verts))))
 
 
-<<<<<<< HEAD
-def test_cone_primitive():
-    verts, faces = fp.prim_cone()
-    npt.assert_equal(verts.shape, (12, 3))
-    npt.assert_equal(verts.min(), -0.5)
-    npt.assert_equal(verts.max(), 0.5)
-    npt.assert_almost_equal(np.mean(verts), 0, decimal=1)
-
-    # tests for traingles
-    npt.assert_equal(faces.shape, (20, 3))
-    npt.assert_equal(np.unique(np.concatenate(faces, axis=None)).tolist(),
-                     list(range(len(verts))))
-
-    # test warnings
-    npt.assert_raises(ValueError, fp.prim_cone, 0.5, 1, 2)
-
-=======
 def test_arrow_primitive():
     verts, faces = fp.prim_arrow(height=1.0, resolution=10, tip_length=0.35,
                                  tip_radius=0.1, shaft_radius=0.03)
@@ -181,7 +164,22 @@
     npt.assert_equal(np.unique(np.concatenate(faces, axis=None)).tolist(),
                      list(range(len(verts))))
 
->>>>>>> e9239ff2
+
+def test_cone_primitive():
+    verts, faces = fp.prim_cone()
+    npt.assert_equal(verts.shape, (12, 3))
+    npt.assert_equal(verts.min(), -0.5)
+    npt.assert_equal(verts.max(), 0.5)
+    npt.assert_almost_equal(np.mean(verts), 0, decimal=1)
+
+    # tests for traingles
+    npt.assert_equal(faces.shape, (20, 3))
+    npt.assert_equal(np.unique(np.concatenate(faces, axis=None)).tolist(),
+                     list(range(len(verts))))
+
+    # test warnings
+    npt.assert_raises(ValueError, fp.prim_cone, 0.5, 1, 2)
+
 
 def test_repeat_primitive():
     # init variables
