"""Helper variable or function for UI Elements."""

import numpy as np

TWO_PI = 2 * np.pi


def clip_overflow(textblock, width, side='right'):
    """Clips overflowing text of TextBlock2D with respect to width.

    Parameters
    ----------
    textblock : TextBlock2D
        The textblock object whose text needs to be clipped.
    width : int
        Required width of the clipped text.
    side : str, optional
        Clips the overflowing text according to side.
        It takes values "left" or "right".

    Returns
    -------
    clipped text : str
        Clipped version of the text.
    """
    original_str = textblock.message
    prev_bg = textblock.have_bg

    clip_idx = check_overflow(textblock, width, '...', side)

    if clip_idx == 0:
        return original_str

    textblock.have_bg = prev_bg
    return textblock.message


def wrap_overflow(textblock, wrap_width, side='right'):
    """Wraps overflowing text of TextBlock2D with respect to width.

    Parameters
    ----------
    textblock : TextBlock2D
        The textblock object whose text needs to be wrapped.
    wrap_width : int
        Required width of the wrapped text.
    side : str, optional
        Clips the overflowing text according to side.
        It takes values "left" or "right".

    Returns
    -------
    wrapped text : str
        Wrapped version of the text.
    """
    original_str = textblock.message
    str_copy = textblock.message
    prev_bg = textblock.have_bg
    wrap_idxs = []

    wrap_idx = check_overflow(textblock, wrap_width, '', side)

    if wrap_idx == 0:
        return original_str

    wrap_idxs.append(wrap_idx)

    while wrap_idx != 0:
        str_copy = str_copy[wrap_idx:]
        textblock.message = str_copy
        wrap_idx = check_overflow(textblock, wrap_width, '', side)
        if wrap_idx != 0:
            wrap_idxs.append(wrap_idxs[-1]+wrap_idx+1)

    for idx in wrap_idxs:
        original_str = original_str[:idx] + '\n' + original_str[idx:]

    textblock.message = original_str
    textblock.have_bg = prev_bg
    return textblock.message


def check_overflow(textblock, width, overflow_postfix='',
                   side='right'):
    """Checks if the text is overflowing.

    Parameters
    ----------
    textblock : TextBlock2D
        The textblock object whose text is to be checked.
    width: int
        Required width of the text.
    overflow_postfix: str, optional
        Postfix to be added to the text if it is overflowing.

    Returns
    -------
    mid_ptr: int
        Overflow index of the text.
    """
    side = side.lower()
    if side not in ['left', 'right']:
        raise ValueError("side can only take values 'left' or 'right'")

    original_str = textblock.message
    start_ptr = 0
    mid_ptr = 0
    end_ptr = len(original_str)
    prev_bg = textblock.have_bg
    textblock.have_bg = False

    if side == 'left':
        original_str = original_str[::-1]

    if textblock.size[0] <= width:
        textblock.have_bg = prev_bg
        return 0

    while start_ptr < end_ptr:
        mid_ptr = (start_ptr + end_ptr)//2
        textblock.message = original_str[:mid_ptr] + overflow_postfix

        if textblock.size[0] < width:
            start_ptr = mid_ptr
        elif textblock.size[0] > width:
            end_ptr = mid_ptr

        if mid_ptr == (start_ptr + end_ptr) // 2 or textblock.size[0] == width:
            if side == 'left':
                textblock.message = textblock.message[::-1]
<<<<<<< HEAD
            return textblock.message


def is_ui(actor):
    """Method to check if the passed actor is `UI` or `vtkProp3D`

    Parameters
    ----------
    actor: :class: `UI` or `vtkProp3D`
        actor that is to be checked
    """
    return all([hasattr(actor, attr) for attr in ['add_to_scene',
                                                  '_setup']])
=======
            return mid_ptr
>>>>>>> fedfd68c
<|MERGE_RESOLUTION|>--- conflicted
+++ resolved
@@ -7,7 +7,6 @@
 
 def clip_overflow(textblock, width, side='right'):
     """Clips overflowing text of TextBlock2D with respect to width.
-
     Parameters
     ----------
     textblock : TextBlock2D
@@ -17,7 +16,6 @@
     side : str, optional
         Clips the overflowing text according to side.
         It takes values "left" or "right".
-
     Returns
     -------
     clipped text : str
@@ -37,7 +35,6 @@
 
 def wrap_overflow(textblock, wrap_width, side='right'):
     """Wraps overflowing text of TextBlock2D with respect to width.
-
     Parameters
     ----------
     textblock : TextBlock2D
@@ -47,7 +44,6 @@
     side : str, optional
         Clips the overflowing text according to side.
         It takes values "left" or "right".
-
     Returns
     -------
     wrapped text : str
@@ -83,7 +79,6 @@
 def check_overflow(textblock, width, overflow_postfix='',
                    side='right'):
     """Checks if the text is overflowing.
-
     Parameters
     ----------
     textblock : TextBlock2D
@@ -92,7 +87,6 @@
         Required width of the text.
     overflow_postfix: str, optional
         Postfix to be added to the text if it is overflowing.
-
     Returns
     -------
     mid_ptr: int
@@ -128,8 +122,7 @@
         if mid_ptr == (start_ptr + end_ptr) // 2 or textblock.size[0] == width:
             if side == 'left':
                 textblock.message = textblock.message[::-1]
-<<<<<<< HEAD
-            return textblock.message
+            return mid_ptr
 
 
 def is_ui(actor):
@@ -141,7 +134,4 @@
         actor that is to be checked
     """
     return all([hasattr(actor, attr) for attr in ['add_to_scene',
-                                                  '_setup']])
-=======
-            return mid_ptr
->>>>>>> fedfd68c
+                                                  '_setup']])