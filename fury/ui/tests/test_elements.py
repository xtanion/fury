"""Test for components module."""
import itertools
import os
import shutil
from os.path import join as pjoin
from tempfile import TemporaryDirectory as InTemporaryDirectory

import numpy as np

import numpy.testing as npt
import pytest

from fury import window, actor, ui
from fury.data import DATA_DIR
from fury.decorators import skip_win, skip_osx
from fury.primitive import prim_sphere
from fury.testing import assert_arrays_equal, assert_greater, EventCounter, \
<<<<<<< HEAD
    assert_true, assert_equal, assert_not_equal, assert_greater_equal, \
    assert_less_equal
=======
    assert_equal

>>>>>>> bca7b33c

# @pytest.mark.skipif(True, reason="Need investigation. Incorrect "
#                                  "number of event for each vtk version")
from fury.ui import PlaybackPanel


def test_ui_textbox(recording=False):
    filename = "test_ui_textbox"
    recording_filename = pjoin(DATA_DIR, filename + ".log.gz")
    expected_events_counts_filename = pjoin(DATA_DIR, filename + ".json")

    print(recording_filename)
    # TextBox
    textbox_test = ui.TextBox2D(height=3, width=10, text="Text")

    another_textbox_test = ui.TextBox2D(height=3, width=10, text="Enter Text")
    another_textbox_test.set_message("Enter Text")

    # Checking whether textbox went out of focus
    is_off_focused = [False]

    def _off_focus(textbox):
        is_off_focused[0] = True

    # Set up a callback when textbox went out of focus
    textbox_test.off_focus = _off_focus

    # Assign the counter callback to every possible event.
    event_counter = EventCounter()
    event_counter.monitor(textbox_test)

    current_size = (600, 600)
    show_manager = window.ShowManager(size=current_size, title="FURY TextBox")

    show_manager.scene.add(textbox_test)

    if recording:
        show_manager.record_events_to_file(recording_filename)
        print(list(event_counter.events_counts.items()))
        event_counter.save(expected_events_counts_filename)

    else:
        show_manager.play_events_from_file(recording_filename)
        expected = EventCounter.load(expected_events_counts_filename)
        event_counter.check_counts(expected)

    npt.assert_equal(is_off_focused[0], True)


def test_ui_line_slider_2d_horizontal_bottom(recording=False):
    filename = "test_ui_line_slider_2d_horizontal_bottom"
    recording_filename = pjoin(DATA_DIR, filename + ".log.gz")
    expected_events_counts_filename = pjoin(DATA_DIR, filename + ".json")

    line_slider_2d_test = ui.LineSlider2D(initial_value=-2,
                                          min_value=-5, max_value=5,
                                          orientation="horizontal",
                                          text_alignment='bottom')
    line_slider_2d_test.center = (300, 300)

    # Assign the counter callback to every possible event.
    event_counter = EventCounter()
    event_counter.monitor(line_slider_2d_test)

    current_size = (600, 600)
    show_manager = window.ShowManager(size=current_size,
                                      title="FURY Horizontal Line Slider")

    show_manager.scene.add(line_slider_2d_test)

    if recording:
        show_manager.record_events_to_file(recording_filename)
        print(list(event_counter.events_counts.items()))
        event_counter.save(expected_events_counts_filename)

    else:
        show_manager.play_events_from_file(recording_filename)
        expected = EventCounter.load(expected_events_counts_filename)
        event_counter.check_counts(expected)


def test_ui_line_slider_2d_horizontal_top(recording=False):
    filename = "test_ui_line_slider_2d_horizontal_top"
    recording_filename = pjoin(DATA_DIR, filename + ".log.gz")
    expected_events_counts_filename = pjoin(DATA_DIR, filename + ".json")

    line_slider_2d_test = ui.LineSlider2D(initial_value=-2,
                                          min_value=-5, max_value=5,
                                          orientation="horizontal",
                                          text_alignment='top')
    line_slider_2d_test.center = (300, 300)

    # Assign the counter callback to every possible event.
    event_counter = EventCounter()
    event_counter.monitor(line_slider_2d_test)

    current_size = (600, 600)
    show_manager = window.ShowManager(size=current_size,
                                      title="FURY Horizontal Line Slider")

    show_manager.scene.add(line_slider_2d_test)

    if recording:
        show_manager.record_events_to_file(recording_filename)
        print(list(event_counter.events_counts.items()))
        event_counter.save(expected_events_counts_filename)

    else:
        show_manager.play_events_from_file(recording_filename)
        expected = EventCounter.load(expected_events_counts_filename)
        event_counter.check_counts(expected)


def test_ui_line_slider_2d_vertical_left(recording=False):
    filename = "test_ui_line_slider_2d_vertical_left"
    recording_filename = pjoin(DATA_DIR, filename + ".log.gz")
    expected_events_counts_filename = pjoin(DATA_DIR, filename + ".json")

    line_slider_2d_test = ui.LineSlider2D(initial_value=-2,
                                          min_value=-5, max_value=5,
                                          orientation="vertical",
                                          text_alignment='left')
    line_slider_2d_test.center = (300, 300)

    # Assign the counter callback to every possible event.
    event_counter = EventCounter()
    event_counter.monitor(line_slider_2d_test)

    current_size = (600, 600)
    show_manager = window.ShowManager(size=current_size,
                                      title="FURY Vertical Line Slider")

    show_manager.scene.add(line_slider_2d_test)

    if recording:
        show_manager.record_events_to_file(recording_filename)
        print(list(event_counter.events_counts.items()))
        event_counter.save(expected_events_counts_filename)

    else:
        show_manager.play_events_from_file(recording_filename)
        expected = EventCounter.load(expected_events_counts_filename)
        event_counter.check_counts(expected)


def test_ui_line_slider_2d_vertical_right(recording=False):
    filename = "test_ui_line_slider_2d_vertical_right"
    recording_filename = pjoin(DATA_DIR, filename + ".log.gz")
    expected_events_counts_filename = pjoin(DATA_DIR, filename + ".json")

    line_slider_2d_test = ui.LineSlider2D(initial_value=-2,
                                          min_value=-5, max_value=5,
                                          orientation="vertical",
                                          text_alignment='right')
    line_slider_2d_test.center = (300, 300)

    # Assign the counter callback to every possible event.
    event_counter = EventCounter()
    event_counter.monitor(line_slider_2d_test)

    current_size = (600, 600)
    show_manager = window.ShowManager(size=current_size,
                                      title="FURY Vertical Line Slider")

    show_manager.scene.add(line_slider_2d_test)

    if recording:
        show_manager.record_events_to_file(recording_filename)
        print(list(event_counter.events_counts.items()))
        event_counter.save(expected_events_counts_filename)

    else:
        show_manager.play_events_from_file(recording_filename)
        expected = EventCounter.load(expected_events_counts_filename)
        event_counter.check_counts(expected)


def test_ui_2d_line_slider_hooks(recording=False):
    global changed, value_changed, slider_moved

    filename = "test_ui_line_slider_2d_hooks"
    recording_filename = pjoin(DATA_DIR, filename + ".log.gz")
    expected_events_counts_filename = pjoin(DATA_DIR, filename + ".json")

    line_slider_2d = ui.LineSlider2D(center=(300, 300))
    
    event_counter = EventCounter()
    event_counter.monitor(line_slider_2d)

    show_manager = window.ShowManager(size=(600, 600),
                                      title="FURY Line Slider hooks")

    # counters for the hooks to increment
    changed = value_changed = slider_moved = 0

    def on_line_slider_change(slider):
        global changed
        changed += 1

    def on_line_slider_moved(slider):
        global slider_moved
        slider_moved += 1

    def on_line_slider_value_changed(slider):
        global value_changed
        value_changed += 1

    line_slider_2d.on_change = on_line_slider_change
    line_slider_2d.on_moving_slider = on_line_slider_moved
    line_slider_2d.on_value_changed = on_line_slider_value_changed

    for i in range(100, -1, -1):
        line_slider_2d.value = i

    show_manager.scene.add(line_slider_2d)

    if recording:
        show_manager.record_events_to_file(recording_filename)
        event_counter.save(expected_events_counts_filename)

    else:
        show_manager.play_events_from_file(recording_filename)
        expected = EventCounter.load(expected_events_counts_filename)
        event_counter.check_counts(expected)

    assert_greater(changed, 0)
    assert_greater(value_changed, 0)
    assert_greater(slider_moved, 0)
    assert_equal(changed, value_changed + slider_moved)


def test_ui_line_double_slider_2d(interactive=False):
    line_double_slider_2d_horizontal_test = ui.LineDoubleSlider2D(
        center=(300, 300), shape="disk", outer_radius=15, min_value=-10,
        max_value=10, initial_values=(-10, 10))
    npt.assert_equal(
        line_double_slider_2d_horizontal_test.handles[0].size, (30, 30))
    npt.assert_equal(
        line_double_slider_2d_horizontal_test.left_disk_value, -10)
    npt.assert_equal(
        line_double_slider_2d_horizontal_test.right_disk_value, 10)

    line_double_slider_2d_vertical_test = ui.LineDoubleSlider2D(
        center=(300, 300), shape="disk", outer_radius=15, min_value=-10,
        max_value=10, initial_values=(-10, 10))
    npt.assert_equal(
        line_double_slider_2d_vertical_test.handles[0].size, (30, 30))
    npt.assert_equal(
        line_double_slider_2d_vertical_test.bottom_disk_value, -10)
    npt.assert_equal(
        line_double_slider_2d_vertical_test.top_disk_value, 10)

    if interactive:
        show_manager = window.ShowManager(size=(600, 600),
                                          title="FURY Line Double Slider")
        show_manager.scene.add(line_double_slider_2d_horizontal_test)
        show_manager.scene.add(line_double_slider_2d_vertical_test)
        show_manager.start()

    line_double_slider_2d_horizontal_test = ui.LineDoubleSlider2D(
        center=(300, 300), shape="square", handle_side=5,
        orientation="horizontal", initial_values=(50, 40))
    npt.assert_equal(
        line_double_slider_2d_horizontal_test.handles[0].size, (5, 5))
    npt.assert_equal(
        line_double_slider_2d_horizontal_test.left_disk_value, 39)
    npt.assert_equal(
        line_double_slider_2d_horizontal_test.right_disk_value, 40)
    npt.assert_equal(
        line_double_slider_2d_horizontal_test.left_disk_ratio, 0.39)
    npt.assert_equal(
        line_double_slider_2d_horizontal_test.right_disk_ratio, 0.4)

    line_double_slider_2d_vertical_test = ui.LineDoubleSlider2D(
        center=(300, 300), shape="square", handle_side=5,
        orientation="vertical", initial_values=(50, 40))
    npt.assert_equal(
        line_double_slider_2d_vertical_test.handles[0].size, (5, 5))
    npt.assert_equal(
        line_double_slider_2d_vertical_test.bottom_disk_value, 39)
    npt.assert_equal(
        line_double_slider_2d_vertical_test.top_disk_value, 40)
    npt.assert_equal(
        line_double_slider_2d_vertical_test.bottom_disk_ratio, 0.39)
    npt.assert_equal(
        line_double_slider_2d_vertical_test.top_disk_ratio, 0.4)

    with npt.assert_raises(ValueError):
        ui.LineDoubleSlider2D(orientation="Not_hor_not_vert")

    if interactive:
        show_manager = window.ShowManager(size=(600, 600),
                                          title="FURY Line Double Slider")
        show_manager.scene.add(line_double_slider_2d_horizontal_test)
        show_manager.scene.add(line_double_slider_2d_vertical_test)
        show_manager.start()


def test_ui_2d_line_double_slider_hooks(recording=False):
    global changed, value_changed, slider_moved

    filename = "test_ui_line_double_slider_2d_hooks"
    recording_filename = pjoin(DATA_DIR, filename + ".log.gz")
    expected_events_counts_filename = pjoin(DATA_DIR, filename + ".json")

    line_double_slider_2d = ui.LineDoubleSlider2D(center=(300, 300))

    event_counter = EventCounter()
    event_counter.monitor(line_double_slider_2d)

    show_manager = window.ShowManager(size=(600, 600),
                                      title="FURY Line Double Slider hooks")

    # counters for the line double slider's changes
    changed = value_changed = slider_moved = 0

    def on_line_double_slider_change(slider):
        global changed
        changed += 1

    def on_line_double_slider_moved(slider):
        global slider_moved
        slider_moved += 1

    def on_line_double_slider_value_changed(slider):
        global value_changed
        value_changed += 1

    line_double_slider_2d.on_change = on_line_double_slider_change
    line_double_slider_2d.on_moving_slider = on_line_double_slider_moved
    line_double_slider_2d.on_value_changed = \
        on_line_double_slider_value_changed

    for i in range(50, -1, -1):
        line_double_slider_2d.left_disk_value = i
        line_double_slider_2d.right_disk_value = 100 - i

    show_manager.scene.add(line_double_slider_2d)

    if recording:
        show_manager.record_events_to_file(recording_filename)
        event_counter.save(expected_events_counts_filename)

    else:
        show_manager.play_events_from_file(recording_filename)
        expected = EventCounter.load(expected_events_counts_filename)
        event_counter.check_counts(expected)

    assert_greater(changed, 0)
    assert_greater(value_changed, 0)
    assert_greater(slider_moved, 0)
    assert_equal(changed, value_changed + slider_moved)


def test_ui_ring_slider_2d(recording=False):
    filename = "test_ui_ring_slider_2d"
    recording_filename = pjoin(DATA_DIR, filename + ".log.gz")
    expected_events_counts_filename = pjoin(DATA_DIR, filename + ".json")

    ring_slider_2d_test = ui.RingSlider2D()
    ring_slider_2d_test.center = (300, 300)
    ring_slider_2d_test.value = 90

    # Assign the counter callback to every possible event.
    event_counter = EventCounter()
    event_counter.monitor(ring_slider_2d_test)

    current_size = (600, 600)
    show_manager = window.ShowManager(size=current_size,
                                      title="FURY Ring Slider")

    show_manager.scene.add(ring_slider_2d_test)

    if recording:
        # Record the following events
        # 1. Left Click on the handle and hold it
        # 2. Move to the left the handle and make 1.5 tour
        # 3. Release the handle
        # 4. Left Click on the handle and hold it
        # 5. Move to the right the handle and make 1 tour
        # 6. Release the handle
        show_manager.record_events_to_file(recording_filename)
        print(list(event_counter.events_counts.items()))
        event_counter.save(expected_events_counts_filename)

    else:
        show_manager.play_events_from_file(recording_filename)
        expected = EventCounter.load(expected_events_counts_filename)
        event_counter.check_counts(expected)


def test_ui_2d_ring_slider_hooks(recording=False):
    global changed, value_changed, slider_moved

    filename = "test_ui_ring_slider_2d_hooks"
    recording_filename = pjoin(DATA_DIR, filename + ".log.gz")
    expected_events_counts_filename = pjoin(DATA_DIR, filename + ".json")

    ring_slider_2d = ui.RingSlider2D(center=(300, 300))

    event_counter = EventCounter()
    event_counter.monitor(ring_slider_2d)

    show_manager = window.ShowManager(size=(600, 600),
                                      title="FURY Ring Slider hooks")

    # counters for the ring slider changes
    changed = value_changed = slider_moved = 0

    def on_ring_slider_change(slider):
        global changed
        changed += 1

    def on_ring_slider_moved(slider):
        global slider_moved
        slider_moved += 1

    def on_ring_slider_value_changed(slider):
        global value_changed
        value_changed += 1

    ring_slider_2d.on_change = on_ring_slider_change
    ring_slider_2d.on_moving_slider = on_ring_slider_moved
    ring_slider_2d.on_value_changed = on_ring_slider_value_changed

    for i in range(360, -1, -1):
        ring_slider_2d.value = i

    show_manager.scene.add(ring_slider_2d)

    if recording:
        show_manager.record_events_to_file(recording_filename)
        event_counter.save(expected_events_counts_filename)

    else:
        show_manager.play_events_from_file(recording_filename)
        expected = EventCounter.load(expected_events_counts_filename)
        event_counter.check_counts(expected)

    assert_greater(changed, 0)
    assert_greater(value_changed, 0)
    assert_greater(slider_moved, 0)
    assert_equal(changed, value_changed + slider_moved)


def test_ui_range_slider(interactive=False):
    range_slider_test_horizontal = ui.RangeSlider(shape="square")
    range_slider_test_vertical = ui.RangeSlider(shape="square",
                                                orientation="vertical")

    if interactive:
        show_manager = window.ShowManager(size=(600, 600),
                                          title="FURY Line Double Slider")
        show_manager.scene.add(range_slider_test_horizontal)
        show_manager.scene.add(range_slider_test_vertical)
        show_manager.start()


def test_ui_option(interactive=False):
    option_test = ui.Option(label="option 1", position=(10, 10))

    npt.assert_equal(option_test.checked, False)

    if interactive:
        showm = window.ShowManager(size=(600, 600))
        showm.scene.add(option_test)
        showm.start()


def test_ui_checkbox_initial_state(recording=False):
    filename = "test_ui_checkbox_initial_state"
    recording_filename = pjoin(DATA_DIR, filename + ".log.gz")
    expected_events_counts_filename = pjoin(DATA_DIR, filename + ".json")

    checkbox_test = ui.Checkbox(labels=["option 1", "option 2\nOption 2",
                                        "option 3", "option 4"],
                                position=(100, 100),
                                checked_labels=["option 1", "option 4"])

    # Collect the sequence of options that have been checked in this list.
    selected_options = []

    def _on_change(checkbox):
        selected_options.append(list(checkbox.checked_labels))

    # Set up a callback when selection changes
    checkbox_test.on_change = _on_change

    event_counter = EventCounter()
    event_counter.monitor(checkbox_test)

    # Create a show manager and record/play events.
    show_manager = window.ShowManager(size=(600, 600),
                                      title="FURY Checkbox")
    show_manager.scene.add(checkbox_test)

    if recording:
        show_manager.record_events_to_file(recording_filename)
        print(list(event_counter.events_counts.items()))
        event_counter.save(expected_events_counts_filename)
        print(selected_options)
    else:
        show_manager.play_events_from_file(recording_filename)
        expected = EventCounter.load(expected_events_counts_filename)
        event_counter.check_counts(expected)

        # Recorded events:
        #  1. Click on button of option 1.
        #  2. Click on button of option 2.
        #  3. Click on button of option 1.
        #  4. Click on text of option 3.
        #  5. Click on text of option 1.
        #  6. Click on button of option 4.
        #  7. Click on text of option 1.
        #  8. Click on text of option 2.
        #  9. Click on text of option 4.
        #  10. Click on button of option 3.
        # Check if the right options were selected.
        expected = [['option 4'], ['option 4', 'option 2\nOption 2'],
                    ['option 4', 'option 2\nOption 2', 'option 1'],
                    ['option 4', 'option 2\nOption 2', 'option 1', 'option 3'],
                    ['option 4', 'option 2\nOption 2', 'option 3'],
                    ['option 2\nOption 2', 'option 3'],
                    ['option 2\nOption 2', 'option 3', 'option 1'],
                    ['option 3', 'option 1'],
                    ['option 3', 'option 1', 'option 4'],
                    ['option 1', 'option 4']]

        npt.assert_equal(len(selected_options), len(expected))
        assert_arrays_equal(selected_options, expected)


def test_ui_checkbox_default(recording=False):
    filename = "test_ui_checkbox_initial_state"
    recording_filename = pjoin(DATA_DIR, filename + ".log.gz")
    expected_events_counts_filename = pjoin(DATA_DIR, filename + ".json")

    checkbox_test = ui.Checkbox(labels=["option 1", "option 2\nOption 2",
                                        "option 3", "option 4"],
                                position=(10, 10), checked_labels=[])

    old_positions = []
    for option in checkbox_test.options.values():
        old_positions.append(option.position)

    old_positions = np.asarray(old_positions)
    checkbox_test.position = (100, 100)
    new_positions = []
    for option in checkbox_test.options.values():
        new_positions.append(option.position)
    new_positions = np.asarray(new_positions)
    npt.assert_allclose(new_positions - old_positions,
                        90.0 * np.ones((4, 2)))

    # Collect the sequence of options that have been checked in this list.
    selected_options = []

    def _on_change(checkbox):
        selected_options.append(list(checkbox.checked_labels))

    # Set up a callback when selection changes
    checkbox_test.on_change = _on_change

    event_counter = EventCounter()
    event_counter.monitor(checkbox_test)

    # Create a show manager and record/play events.
    show_manager = window.ShowManager(size=(600, 600),
                                      title="FURY Checkbox")
    show_manager.scene.add(checkbox_test)

    if recording:
        show_manager.record_events_to_file(recording_filename)
        print(list(event_counter.events_counts.items()))
        event_counter.save(expected_events_counts_filename)

    else:
        # Recorded events:
        #  1. Click on button of option 1.
        #  2. Click on button of option 2.
        #  3. Click on button of option 1.
        #  4. Click on text of option 3.
        #  5. Click on text of option 1.
        #  6. Click on button of option 4.
        #  7. Click on text of option 1.
        #  8. Click on text of option 2.
        #  9. Click on text of option 4.
        #  10. Click on button of option 3.
        show_manager.play_events_from_file(recording_filename)
        expected = EventCounter.load(expected_events_counts_filename)
        event_counter.check_counts(expected)

        # Check if the right options were selected.
        expected = [['option 1'], ['option 1', 'option 2\nOption 2'],
                    ['option 2\nOption 2'], ['option 2\nOption 2', 'option 3'],
                    ['option 2\nOption 2', 'option 3', 'option 1'],
                    ['option 2\nOption 2', 'option 3', 'option 1', 'option 4'],
                    ['option 2\nOption 2', 'option 3', 'option 4'],
                    ['option 3', 'option 4'], ['option 3'], []]
        npt.assert_equal(len(selected_options), len(expected))
        assert_arrays_equal(selected_options, expected)


def test_ui_radio_button_initial_state(recording=False):
    filename = "test_ui_radio_button_initial"
    recording_filename = pjoin(DATA_DIR, filename + ".log.gz")
    expected_events_counts_filename = pjoin(DATA_DIR, filename + ".json")

    radio_button_test = ui.RadioButton(
        labels=["option 1", "option 2\nOption 2", "option 3", "option 4"],
        position=(100, 100), checked_labels=['option 4'])

    selected_option = []

    def _on_change(radio_button):
        selected_option.append(radio_button.checked_labels)

    # Set up a callback when selection changes
    radio_button_test.on_change = _on_change

    event_counter = EventCounter()
    event_counter.monitor(radio_button_test)

    # Create a show manager and record/play events.
    show_manager = window.ShowManager(size=(600, 600),
                                      title="FURY Checkbox")
    show_manager.scene.add(radio_button_test)
    if recording:
        show_manager.record_events_to_file(recording_filename)
        print(list(event_counter.events_counts.items()))
        event_counter.save(expected_events_counts_filename)
    else:
        # Recorded events:
        #  1. Click on button of option 1.
        #  2. Click on button of option 2.
        #  3. Click on button of option 2.
        #  4. Click on text of option 2.
        #  5. Click on button of option 1.
        #  6. Click on text of option 3.
        #  7. Click on button of option 4.
        #  8. Click on text of option 4.
        show_manager.play_events_from_file(recording_filename)
        expected = EventCounter.load(expected_events_counts_filename)
        event_counter.check_counts(expected)

        # Check if the right options were selected.
        expected = [['option 1'], ['option 2\nOption 2'],
                    ['option 2\nOption 2'],
                    ['option 2\nOption 2'], ['option 1'], ['option 3'],
                    ['option 4'], ['option 4']]
        npt.assert_equal(len(selected_option), len(expected))
        assert_arrays_equal(selected_option, expected)


def test_ui_radio_button_default(recording=False):
    filename = "test_ui_radio_button_initial"
    recording_filename = pjoin(DATA_DIR, filename + ".log.gz")
    expected_events_counts_filename = pjoin(DATA_DIR, filename + ".json")

    radio_button_test = ui.RadioButton(
        labels=["option 1", "option 2\nOption 2", "option 3", "option 4"],
        position=(10, 10), checked_labels=[])

    old_positions = []
    for option in radio_button_test.options.values():
        old_positions.append(option.position)
    old_positions = np.asarray(old_positions)
    radio_button_test.position = (100, 100)
    new_positions = []
    for option in radio_button_test.options.values():
        new_positions.append(option.position)
    new_positions = np.asarray(new_positions)
    npt.assert_allclose(new_positions - old_positions,
                        90 * np.ones((4, 2)))

    selected_option = []

    def _on_change(radio_button):
        selected_option.append(radio_button.checked_labels)

    # Set up a callback when selection changes
    radio_button_test.on_change = _on_change

    event_counter = EventCounter()
    event_counter.monitor(radio_button_test)

    # Create a show manager and record/play events.
    show_manager = window.ShowManager(size=(600, 600),
                                      title="FURY Checkbox")
    show_manager.scene.add(radio_button_test)
    if recording:
        show_manager.record_events_to_file(recording_filename)
        print(list(event_counter.events_counts.items()))
        event_counter.save(expected_events_counts_filename)
    else:
        # Recorded events:
        #  1. Click on button of option 1.
        #  2. Click on button of option 2.
        #  3. Click on button of option 2.
        #  4. Click on text of option 2.
        #  5. Click on button of option 1.
        #  6. Click on text of option 3.
        #  7. Click on button of option 4.
        #  8. Click on text of option 4.
        show_manager.play_events_from_file(recording_filename)
        expected = EventCounter.load(expected_events_counts_filename)
        event_counter.check_counts(expected)

        # Check if the right options were selected.
        expected = [['option 1'], ['option 2\nOption 2'],
                    ['option 2\nOption 2'],
                    ['option 2\nOption 2'], ['option 1'], ['option 3'],
                    ['option 4'], ['option 4']]
        npt.assert_equal(len(selected_option), len(expected))
        assert_arrays_equal(selected_option, expected)


def test_multiple_radio_button_pre_selected():
    npt.assert_raises(ValueError,
                      ui.RadioButton,
                      labels=["option 1", "option 2\nOption 2",
                              "option 3", "option 4"],
                      checked_labels=["option 1", "option 4"])


@pytest.mark.skipif(True, reason="Need investigation. Incorrect "
                                 "number of event for each vtk version")
def test_ui_listbox_2d(interactive=False):
    filename = "test_ui_listbox_2d"
    recording_filename = pjoin(DATA_DIR, filename + ".log.gz")
    expected_events_counts_filename = pjoin(DATA_DIR, filename + ".json")

    # Values that will be displayed by the listbox.
    values = list(range(1, 42 + 1))
    values.append("A Very Very Long Item To Test Text Overflow of List Box 2D")

    if interactive:
        listbox = ui.ListBox2D(values=values,
                               size=(500, 500),
                               multiselection=True,
                               reverse_scrolling=False,
                               background_opacity=0.3)
        listbox.center = (300, 300)
        listbox.panel.opacity = 0.2

        show_manager = window.ShowManager(size=(600, 600),
                                          title="FURY ListBox")
        show_manager.initialize()
        show_manager.scene.add(listbox)
        show_manager.start()

    # Recorded events:
    #  1. Click on 1
    #  2. Ctrl + click on 2,
    #  3. Ctrl + click on 2.
    #  4. Use scroll bar to scroll to the bottom.
    #  5. Click on "A Very Very Long Item...".
    #  6. Use scroll bar to scroll to the top.
    #  7. Click on 1
    #  8. Use mouse wheel to scroll down.
    #  9. Shift + click on "A Very Very Long Item...".
    # 10. Use mouse wheel to scroll back up.

    listbox = ui.ListBox2D(values=values,
                           size=(500, 500),
                           multiselection=True,
                           reverse_scrolling=False)
    listbox.center = (300, 300)

    # We will collect the sequence of values that have been selected.
    selected_values = []

    def _on_change():
        selected_values.append(list(listbox.selected))

    # Set up a callback when selection changes.
    listbox.on_change = _on_change

    # Assign the counter callback to every possible event.
    event_counter = EventCounter()
    event_counter.monitor(listbox)

    show_manager = window.ShowManager(size=(600, 600),
                                      title="FURY ListBox")
    show_manager.scene.add(listbox)
    show_manager.play_events_from_file(recording_filename)
    expected = EventCounter.load(expected_events_counts_filename)
    event_counter.check_counts(expected)

    # Check if the right values were selected.
    expected = [[1], [1, 2], [1], ["A Very Very Long Item To \
Test Text Overflow of List Box 2D"], [1], values]
    npt.assert_equal(len(selected_values), len(expected))
    assert_arrays_equal(selected_values, expected)

    # Test without multiselection enabled.
    listbox.multiselection = False
    del selected_values[:]  # Clear the list.
    show_manager.play_events_from_file(recording_filename)

    # Check if the right values were selected.
    expected = [[1], [2], [2], ["A Very Very Long Item To \
Test Text Overflow of List Box 2D"], [1], ["A Very Very Long Item To Test \
Text Overflow of List Box 2D"]]
    npt.assert_equal(len(selected_values), len(expected))
    assert_arrays_equal(selected_values, expected)


def test_ui_listbox_2d_visibility():
    l1 = ui.ListBox2D(values=['Violet', 'Indigo', 'Blue', 'Yellow'],
                      position=(12, 10), size=(100, 100))
    l2 = ui.ListBox2D(values=['Violet', 'Indigo', 'Blue', 'Yellow'],
                      position=(10, 10), size=(100, 300))

    def assert_listbox(list_box, expected_scroll_bar_height):
        view_end = list_box.view_offset + list_box.nb_slots
        assert list_box.scroll_bar.height == expected_scroll_bar_height
        for slot in list_box.slots[view_end:]:
            assert slot.size[1] == list_box.slot_height

    assert_listbox(l1, 40.0)

    # Assert that for list 2 the slots and scrollbars aren't visible.
    assert_listbox(l2, 0)


def test_ui_file_menu_2d(interactive=False):
    filename = "test_ui_file_menu_2d"
    recording_filename = pjoin(DATA_DIR, filename + ".log.gz")
    expected_events_counts_filename = pjoin(DATA_DIR, filename + ".json")

    tmpdir = InTemporaryDirectory()
    test_dir = os.path.join(tmpdir.name, "testdir")
    os.mkdir(test_dir)
    os.chdir(test_dir)
    os.mkdir(os.path.join(test_dir, "tempdir"))
    for i in range(10):
        open(os.path.join(test_dir, "tempdir", f"test{i}.txt"),
             'wt').close()
    open("testfile.txt", 'wt').close()

    filemenu = ui.FileMenu2D(size=(500, 500), extensions=["txt"],
                             directory_path=os.getcwd())

    # We will collect the sequence of files that have been selected.
    selected_files = []

    def _on_change():
        selected_files.append(list(filemenu.listbox.selected))

    # Set up a callback when selection changes.
    filemenu.listbox.on_change = _on_change

    # Assign the counter callback to every possible event.
    event_counter = EventCounter()
    event_counter.monitor(filemenu)

    # Create a show manager and record/play events.
    show_manager = window.ShowManager(size=(600, 600),
                                      title="FURY FileMenu")
    show_manager.scene.add(filemenu)

    # Recorded events:
    #  1. Click on 'testfile.txt'
    #  2. Click on 'tempdir/'
    #  3. Click on 'test0.txt'.
    #  4. Shift + Click on 'test6.txt'.
    #  5. Click on '../'.
    #  2. Click on 'testfile.txt'.
    show_manager.play_events_from_file(recording_filename)
    expected = EventCounter.load(expected_events_counts_filename)
    event_counter.check_counts(expected)

    # Check if the right files were selected.
    expected = [["testfile.txt"], ["tempdir"], ["test0.txt"],
                ["test0.txt", "test1.txt", "test2.txt", "test3.txt",
                "test4.txt", "test5.txt", "test6.txt"],
                ["../"], ["testfile.txt"]]

    npt.assert_equal(len(selected_files), len(expected))
    assert_arrays_equal(selected_files, expected)

    if interactive:
        filemenu = ui.FileMenu2D(size=(500, 500),
                                 directory_path=os.getcwd())
        show_manager = window.ShowManager(size=(600, 600),
                                          title="FURY FileMenu")
        show_manager.scene.add(filemenu)
        show_manager.start()

        shutil.rmtree(os.path.join(tmpdir.name, "testdir"))


def test_ui_combobox_2d(interactive=False):
    filename = "test_ui_combobox_2d"
    recording_filename = pjoin(DATA_DIR, filename + ".log.gz")
    expected_events_counts_filename = pjoin(DATA_DIR, filename + ".json")

    values = ["An Item" + str(i) for i in range(0, 5)]
    new_values = ["An Item5", "An Item6"]

    combobox = ui.ComboBox2D(
        items=values, position=(400, 400), size=(300, 200))

    # Assign the counter callback to every possible event.
    event_counter = EventCounter()
    event_counter.monitor(combobox)

    current_size = (800, 800)
    show_manager = window.ShowManager(
        size=current_size, title="ComboBox UI Example")
    show_manager.scene.add(combobox)

    values.extend(new_values)
    combobox.append_item(*new_values)
    npt.assert_equal(values, combobox.items)

    values.append("An Item7")
    combobox.append_item("An Item7")
    npt.assert_equal(values, combobox.items)

    values.append("An Item8")
    values.append("An Item9")
    combobox.append_item("An Item8", "An Item9")
    npt.assert_equal(values, combobox.items)

    complex_list = [[0], (1, [[2, 3], 4], 5)]
    combobox.append_item(*complex_list)
    values.extend([str(i) for i in range(6)])
    npt.assert_equal(values, combobox.items)

    invalid_item = {"Hello": 1, "World": 2}
    npt.assert_raises(TypeError, combobox.append_item, invalid_item)

    npt.assert_equal(values, combobox.items)
    npt.assert_equal((60, 60), combobox.drop_button_size)
    npt.assert_equal([300, 140], combobox.drop_menu_size)
    npt.assert_equal([300, 200], combobox.size)

    ui.ComboBox2D(items=values, draggable=False)

    if interactive:
        show_manager.record_events_to_file(recording_filename)
        print(list(event_counter.events_counts.items()))
        event_counter.save(expected_events_counts_filename)

    else:
        show_manager.play_events_from_file(recording_filename)
        expected = EventCounter.load(expected_events_counts_filename)
        event_counter.check_counts(expected)

    npt.assert_equal("An Item1", combobox.selected_text)
    npt.assert_equal(1, combobox.selected_text_index)

    combobox.resize((450, 300))
    npt.assert_equal((360, 90), combobox.text_block_size)
    npt.assert_equal((90, 90), combobox.drop_button_size)
    npt.assert_equal((450, 210), combobox.drop_menu_size)


def test_ui_draw_shape():
    line = ui.DrawShape("line", (150, 150))
    quad = ui.DrawShape("quad", (300, 300))
    circle = ui.DrawShape("circle", (150, 300))

    with npt.assert_raises(IOError):
        ui.DrawShape("poly")

    line.resize((100, 5))
    quad.resize((300, 300))
    circle.resize((25, 0))

    current_size = (800, 800)
    show_manager = window.ShowManager(
        size=current_size, title="DrawShape UI Example")
    show_manager.scene.add(line, quad, circle)


def test_ui_draw_panel(interactive=False):
    filename = "test_ui_draw_panel"
    recording_filename = pjoin(DATA_DIR, filename + ".log.gz")
    expected_events_counts_filename = pjoin(DATA_DIR, filename + ".json")

    drawpanel = ui.DrawPanel(size=(600, 600), position=(10, 10))

    # Assign the counter callback to every possible event.
    event_counter = EventCounter()
    event_counter.monitor(drawpanel)

    current_size = (620, 620)
    show_manager = window.ShowManager(
        size=current_size, title="DrawPanel UI Example")
    show_manager.scene.add(drawpanel)

    if interactive:
        show_manager.record_events_to_file(recording_filename)
        print(list(event_counter.events_counts.items()))
        event_counter.save(expected_events_counts_filename)

    else:
        show_manager.play_events_from_file(recording_filename)
        expected = EventCounter.load(expected_events_counts_filename)
        event_counter.check_counts(expected)


def test_playback_panel(interactive=False):
    global playing, paused, stopped, loop, ts

    playing = stopped = paused = loop = False
    ts = 0

    current_size = (900, 620)
    show_manager = window.ShowManager(
        size=current_size, title="PlaybackPanel UI Example")

    filename = "test_playback_panel"
    recording_filename = pjoin(DATA_DIR, filename + ".log.gz")
    expected_events_counts_filename = pjoin(DATA_DIR, filename + ".json")

    def play():
        global playing
        playing = True

    def pause():
        global paused
        paused = True

    def stop():
        global stopped
        stopped = True

    def loop_toggle(value):
        global loop
        loop = True

    def change_t(value):
        global ts
        ts = value
        assert_greater_equal(playback.current_time, 0)
        assert_less_equal(playback.current_time, playback.final_time)
        assert_equal(playback.current_time, ts)

    playback = PlaybackPanel()
    playback.on_play = play
    playback.on_pause = pause
    playback.on_stop = stop
    playback.on_loop_toggle = loop_toggle
    playback.on_progress_bar_changed = change_t

    show_manager.scene.add(playback)
    event_counter = EventCounter()
    event_counter.monitor(playback)

    if interactive:
        show_manager.record_events_to_file(recording_filename)
        event_counter.save(expected_events_counts_filename)

    else:
        show_manager.play_events_from_file(recording_filename)
        expected = EventCounter.load(expected_events_counts_filename)
        event_counter.check_counts(expected)

    assert_true(playing)
    assert_true(paused)
    assert_true(stopped)
    assert_equal(playback.current_time, ts)
    assert_greater(playback.current_time, 0)
    assert_not_equal(playback.current_time_str, '00:00:00')
    playback.current_time = 5
    assert_equal(playback.current_time, 5)
    assert_equal(playback.current_time_str, '00:00:05')<|MERGE_RESOLUTION|>--- conflicted
+++ resolved
@@ -15,13 +15,9 @@
 from fury.decorators import skip_win, skip_osx
 from fury.primitive import prim_sphere
 from fury.testing import assert_arrays_equal, assert_greater, EventCounter, \
-<<<<<<< HEAD
     assert_true, assert_equal, assert_not_equal, assert_greater_equal, \
     assert_less_equal
-=======
-    assert_equal
-
->>>>>>> bca7b33c
+
 
 # @pytest.mark.skipif(True, reason="Need investigation. Incorrect "
 #                                  "number of event for each vtk version")
