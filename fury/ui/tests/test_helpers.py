"""Test helpers fonction ."""
import numpy.testing as npt

from fury import window, ui
<<<<<<< HEAD
from fury.ui.core import UI
from fury.ui.helpers import clip_overflow, is_ui
=======
from fury.ui.helpers import clip_overflow, wrap_overflow, check_overflow
>>>>>>> fedfd68c


def test_clip_overflow():
    text = ui.TextBlock2D(text="", position=(50, 50), color=(1, 0, 0))
    rectangle = ui.Rectangle2D(position=(50, 50), size=(100, 50))

    sm = window.ShowManager()
    sm.scene.add(rectangle, text)

    text.message = "Hello"
    clip_overflow(text, rectangle.size[0])
    npt.assert_equal("Hello", text.message)

    text.message = "Hello wassup"
    clip_overflow(text, rectangle.size[0])
    npt.assert_equal("Hello was...", text.message)

    text.message = "A very very long message to clip text overflow"
    clip_overflow(text, rectangle.size[0])
    npt.assert_equal("A very ve...", text.message)

    text.message = "Hello"
    clip_overflow(text, rectangle.size[0], 'left')
    npt.assert_equal("Hello", text.message)

    text.message = "Hello wassup"
    clip_overflow(text, rectangle.size[0], 'left')
    npt.assert_equal("...lo wassup", text.message)

    text.message = "A very very long message to clip text overflow"
    clip_overflow(text, rectangle.size[0], 'left')
    npt.assert_equal("... overflow", text.message)

    text.message = "A very very long message to clip text overflow"
    clip_overflow(text, rectangle.size[0], 'LeFT')
    npt.assert_equal("... overflow", text.message)

    text.message = "A very very long message to clip text overflow"
    clip_overflow(text, rectangle.size[0], 'RigHT')
    npt.assert_equal("A very ve...", text.message)

    npt.assert_raises(ValueError, clip_overflow,
                      text, rectangle.size[0], 'middle')


<<<<<<< HEAD
class DummyActor:
    def __init__(self, act):
        self._act = act

    @property
    def act(self):
        return self._act

    def add_to_scene(self, ren):
        """ Adds the items of this container to a given scene. """
        return ren


class DummyUI(UI):
    def __init__(self, act):
        super(DummyUI, self).__init__()
        self.act = act

    def _setup(self):
        pass

    def _get_actors(self):
        return []

    def _add_to_scene(self, scene):
        return scene

    def _get_size(self):
        return (5, 5)

    def _set_position(self, coords):
        return coords


def test_is_ui():
    panel = ui.Panel2D(position=(0, 0), size=(100, 100))
    grid = DummyUI(act=[])
    container = DummyActor(act="act")

    npt.assert_equal(True, is_ui(panel))
    npt.assert_equal(False, is_ui(container))
    npt.assert_equal(True, is_ui(grid))
=======
def test_wrap_overflow():
    text = ui.TextBlock2D(text="", position=(50, 50), color=(1, 0, 0))
    rectangle = ui.Rectangle2D(position=(50, 50), size=(100, 50))

    sm = window.ShowManager()
    sm.scene.add(rectangle, text)

    text.message = "Hello"
    wrap_overflow(text, rectangle.size[0])
    npt.assert_equal("Hello", text.message)

    text.message = "Hello wassup"
    wrap_overflow(text, rectangle.size[0])
    npt.assert_equal("Hello wassu\np", text.message)

    text.message = "A very very long message to clip text overflow"
    wrap_overflow(text, rectangle.size[0])
    npt.assert_equal("A very very\n long mess\nage to clip \ntext overflo\nw",
                     text.message)

    text.message = "A very very long message to clip text overflow"
    wrap_overflow(text, 0)
    npt.assert_equal(text.message, "")

    wrap_overflow(text, -2*text.size[0])
    npt.assert_equal(text.message, "")


def test_check_overflow():
    text = ui.TextBlock2D(text="", position=(50, 50), color=(1, 0, 0))
    rectangle = ui.Rectangle2D(position=(50, 50), size=(100, 50))

    sm = window.ShowManager()
    sm.scene.add(rectangle, text)

    text.message = "A very very long message to clip text overflow"

    overflow_idx = check_overflow(text, rectangle.size[0], '~')

    npt.assert_equal(10, overflow_idx)
    npt.assert_equal('A very ver~', text.message)
>>>>>>> fedfd68c
<|MERGE_RESOLUTION|>--- conflicted
+++ resolved
@@ -2,12 +2,8 @@
 import numpy.testing as npt
 
 from fury import window, ui
-<<<<<<< HEAD
 from fury.ui.core import UI
-from fury.ui.helpers import clip_overflow, is_ui
-=======
-from fury.ui.helpers import clip_overflow, wrap_overflow, check_overflow
->>>>>>> fedfd68c
+from fury.ui.helpers import clip_overflow, wrap_overflow, check_overflow, is_ui
 
 
 def test_clip_overflow():
@@ -53,7 +49,49 @@
                       text, rectangle.size[0], 'middle')
 
 
-<<<<<<< HEAD
+def test_wrap_overflow():
+    text = ui.TextBlock2D(text="", position=(50, 50), color=(1, 0, 0))
+    rectangle = ui.Rectangle2D(position=(50, 50), size=(100, 50))
+
+    sm = window.ShowManager()
+    sm.scene.add(rectangle, text)
+
+    text.message = "Hello"
+    wrap_overflow(text, rectangle.size[0])
+    npt.assert_equal("Hello", text.message)
+
+    text.message = "Hello wassup"
+    wrap_overflow(text, rectangle.size[0])
+    npt.assert_equal("Hello wassu\np", text.message)
+
+    text.message = "A very very long message to clip text overflow"
+    wrap_overflow(text, rectangle.size[0])
+    npt.assert_equal("A very very\n long mess\nage to clip \ntext overflo\nw",
+                     text.message)
+
+    text.message = "A very very long message to clip text overflow"
+    wrap_overflow(text, 0)
+    npt.assert_equal(text.message, "")
+
+    wrap_overflow(text, -2*text.size[0])
+    npt.assert_equal(text.message, "")
+
+
+def test_check_overflow():
+    text = ui.TextBlock2D(text="", position=(50, 50), color=(1, 0, 0))
+    rectangle = ui.Rectangle2D(position=(50, 50), size=(100, 50))
+
+    sm = window.ShowManager()
+    sm.scene.add(rectangle, text)
+
+    text.message = "A very very long message to clip text overflow"
+
+    overflow_idx = check_overflow(text, rectangle.size[0], '~')
+
+    npt.assert_equal(10, overflow_idx)
+    npt.assert_equal('A very ver~', text.message)
+
+
 class DummyActor:
     def __init__(self, act):
         self._act = act
@@ -95,47 +133,4 @@
 
     npt.assert_equal(True, is_ui(panel))
     npt.assert_equal(False, is_ui(container))
-    npt.assert_equal(True, is_ui(grid))
-=======
-def test_wrap_overflow():
-    text = ui.TextBlock2D(text="", position=(50, 50), color=(1, 0, 0))
-    rectangle = ui.Rectangle2D(position=(50, 50), size=(100, 50))
-
-    sm = window.ShowManager()
-    sm.scene.add(rectangle, text)
-
-    text.message = "Hello"
-    wrap_overflow(text, rectangle.size[0])
-    npt.assert_equal("Hello", text.message)
-
-    text.message = "Hello wassup"
-    wrap_overflow(text, rectangle.size[0])
-    npt.assert_equal("Hello wassu\np", text.message)
-
-    text.message = "A very very long message to clip text overflow"
-    wrap_overflow(text, rectangle.size[0])
-    npt.assert_equal("A very very\n long mess\nage to clip \ntext overflo\nw",
-                     text.message)
-
-    text.message = "A very very long message to clip text overflow"
-    wrap_overflow(text, 0)
-    npt.assert_equal(text.message, "")
-
-    wrap_overflow(text, -2*text.size[0])
-    npt.assert_equal(text.message, "")
-
-
-def test_check_overflow():
-    text = ui.TextBlock2D(text="", position=(50, 50), color=(1, 0, 0))
-    rectangle = ui.Rectangle2D(position=(50, 50), size=(100, 50))
-
-    sm = window.ShowManager()
-    sm.scene.add(rectangle, text)
-
-    text.message = "A very very long message to clip text overflow"
-
-    overflow_idx = check_overflow(text, rectangle.size[0], '~')
-
-    npt.assert_equal(10, overflow_idx)
-    npt.assert_equal('A very ver~', text.message)
->>>>>>> fedfd68c
+    npt.assert_equal(True, is_ui(grid))