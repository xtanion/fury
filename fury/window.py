# -*- coding: utf-8 -*-
import gzip
import time
from tempfile import TemporaryDirectory as InTemporaryDirectory
from warnings import warn

import numpy as np
from scipy import ndimage

from fury import __version__ as fury_version
<<<<<<< HEAD
from fury.animation import Timeline, Animation
from fury.decorators import is_osx
=======
from fury.decorators import is_osx, is_win

>>>>>>> 8710a650
from fury.interactor import CustomInteractorStyle
from fury.io import load_image, save_image
from fury.lib import (OpenGLRenderer, Skybox, Volume, Actor2D,
                      InteractorEventRecorder, InteractorStyleImage,
                      InteractorStyleTrackballCamera, RenderWindow,
                      RenderWindowInteractor, RenderLargeImage,
                      WindowToImageFilter, Command, numpy_support, colors)
from fury.utils import asbytes
from fury.shaders.base import GL_NUMBERS as _GL
try:
    basestring
except NameError:
    basestring = str


class Scene(OpenGLRenderer):
    """Your scene class.

    This is an important object that is responsible for preparing objects
    e.g. actors and volumes for rendering. This is a more pythonic version
    of ``vtkRenderer`` providing simple methods for adding and removing actors
    but also it provides access to all the functionality
    available in ``vtkRenderer`` if necessary.
    """
    def __init__(self, background=(0, 0, 0), skybox=None):
        self.__skybox = skybox
        self.__skybox_actor = None
        if skybox:
            self.AutomaticLightCreationOff()
            self.UseImageBasedLightingOn()
            self.UseSphericalHarmonicsOff()
            self.SetEnvironmentTexture(self.__skybox)
            self.skybox()

    def background(self, color):
        """Set a background color."""
        self.SetBackground(color)

    def skybox(self, visible=True, gamma_correct=True):
        """Show or hide the skybox.

        Parameters
        ----------
        visible : bool
            Whether to show the skybox or not.
        gamma_correct : bool
            Whether to apply gamma correction to the skybox or not.

        """
        if self.__skybox:
            if visible:
                if self.__skybox_actor is None:
                    self.__skybox_actor = Skybox()
                    self.__skybox_actor.SetTexture(self.__skybox)
                    if gamma_correct:
                        self.__skybox_actor.GammaCorrectOn()
                self.add(self.__skybox_actor)
            else:
                self.rm(self.__skybox_actor)
        else:
            warn('Scene created without a skybox. Nothing to show or hide.')

    def add(self, *actors):
        """Add an actor to the scene."""
        for actor in actors:
            if isinstance(actor, Volume):
                self.AddVolume(actor)
            elif isinstance(actor, Actor2D):
                self.AddActor2D(actor)
            elif hasattr(actor, 'add_to_scene'):
                actor.add_to_scene(self)
            else:
                self.AddActor(actor)

    def rm(self, *actors):
        """Remove more than once actors at once."""
        for actor in actors:
            self.RemoveActor(actor)

    def clear(self):
        """Remove all actors from the scene."""
        self.RemoveAllViewProps()

    def rm_all(self):
        """Remove all actors from the scene."""
        self.RemoveAllViewProps()

    def projection(self, proj_type='perspective'):
        """Decide between parallel or perspective projection.

        Parameters
        ----------
        proj_type : str
            Can be 'parallel' or 'perspective' (default).

        """
        if proj_type == 'parallel':
            self.GetActiveCamera().ParallelProjectionOn()
        else:
            self.GetActiveCamera().ParallelProjectionOff()

    def reset_camera(self):
        """Reset the camera to an automatic position given by the engine."""
        self.ResetCamera()

    def reset_camera_tight(self, margin_factor=1.02):
        """ Resets camera so the content fit tightly within the window.

        Parameters
        ----------
        margin_factor : float (optional)
            Margin added around the content. Default: 1.02.

        """
        self.ComputeAspect()
        cam = self.GetActiveCamera()
        aspect = self.GetAspect()

        X1, X2, Y1, Y2, Z1, Z2 = self.ComputeVisiblePropBounds()
        width, height = X2-X1, Y2-Y1
        center = np.array((X1 + width/2., Y1 + height/2., 0))

        angle = np.pi*cam.GetViewAngle()/180.
        dist = max(width/aspect[0], height) / np.sin(angle/2.) / 2.
        position = center + np.array((0, 0, dist*margin_factor))

        cam.SetViewUp(0, 1, 0)
        cam.SetPosition(*position)
        cam.SetFocalPoint(*center)
        self.ResetCameraClippingRange(X1, X2, Y1, Y2, Z1, Z2)

        parallelScale = max(width/aspect[0], height) / 2.
        cam.SetParallelScale(parallelScale*margin_factor)

    def reset_clipping_range(self):
        """Reset the camera to an automatic position given by the engine."""
        self.ResetCameraClippingRange()

    def camera(self):
        """Return the camera object."""
        return self.GetActiveCamera()

    def get_camera(self):
        """Return Camera information: Position, Focal Point, View Up."""
        cam = self.GetActiveCamera()
        return cam.GetPosition(), cam.GetFocalPoint(), cam.GetViewUp()

    def camera_info(self):
        """Return Camera information."""
        cam = self.camera()
        print('# Active Camera')
        print('   Position (%.2f, %.2f, %.2f)' % cam.GetPosition())
        print('   Focal Point (%.2f, %.2f, %.2f)' % cam.GetFocalPoint())
        print('   View Up (%.2f, %.2f, %.2f)' % cam.GetViewUp())

    def set_camera(self, position=None, focal_point=None, view_up=None):
        """Set up camera position / Focal Point / View Up."""
        if position is not None:
            self.GetActiveCamera().SetPosition(*position)
        if focal_point is not None:
            self.GetActiveCamera().SetFocalPoint(*focal_point)
        if view_up is not None:
            self.GetActiveCamera().SetViewUp(*view_up)
        self.ResetCameraClippingRange()

    def size(self):
        """Scene size."""
        return self.GetSize()

    def zoom(self, value):
        """Rescale scene's camera.

        In perspective mode, decrease the view angle by the specified
        factor. In parallel mode, decrease the parallel scale by the specified
        factor. A value greater than 1 is a zoom-in, a value less than 1 is a
        zoom-out.

        """
        self.GetActiveCamera().Zoom(value)

    def azimuth(self, angle):
        """Rotate scene's camera.

        Rotate the camera about the view up vector centered at the focal
        point. Note that the view up vector is whatever was set via SetViewUp,
        and is not necessarily perpendicular to the direction of projection.
        The result is a horizontal rotation of the camera.

        """
        self.GetActiveCamera().Azimuth(angle)

    def yaw(self, angle):
        """Yaw scene's camera.

        Rotate the focal point about the view up vector, using the camera's
        position as the center of rotation. Note that the view up vector is
        whatever was set via SetViewUp, and is not necessarily perpendicular
        to the direction of projection. The result is a horizontal rotation of
        the scene.

        """
        self.GetActiveCamera().Yaw(angle)

    def elevation(self, angle):
        """Elevate scene's camera.

        Rotate the camera about the cross product of the negative of the
        direction of projection and the view up vector, using the focal point
        as the center of rotation. The result is a vertical rotation of the
        scene.
        """
        self.GetActiveCamera().Elevation(angle)

    def pitch(self, angle):
        """Pitch scene's camera.

        Rotate the focal point about the cross product of the view up
        vector and the direction of projection, using the camera's position as
        the center of rotation. The result is a vertical rotation of the
        camera.
        """
        self.GetActiveCamera().Pitch(angle)

    def roll(self, angle):
        """Roll scene's camera.

        Rotate the camera about the direction of projection. This will
        spin the camera about its axis.
        """
        self.GetActiveCamera().Roll(angle)

    def dolly(self, value):
        """Dolly In/Out scene's camera.

        Divide the camera's distance from the focal point by the given
        dolly value. Use a value greater than one to dolly-in toward the focal
        point, and use a value less than one to dolly-out away from the focal
        point.
        """
        self.GetActiveCamera().Dolly(value)

    def camera_direction(self):
        """Get camera direction.

        Get the vector in the direction from the camera position to the
        focal point. This is usually the opposite of the ViewPlaneNormal, the
        vector perpendicular to the screen, unless the view is oblique.
        """
        return self.GetActiveCamera().GetDirectionOfProjection()

    @property
    def last_render_time(self):
        """Returns the last render time in seconds."""

        return self.GetLastRenderTimeInSeconds()

    def fxaa_on(self):
        self.SetUseFXAA(True)

    def fxaa_off(self):
        self.SetUseFXAA(False)


class ShowManager(object):
    """Class interface between the scene, the window and the interactor."""

    def __init__(self, scene=None, title='FURY', size=(300, 300),
                 png_magnify=1, reset_camera=True, order_transparent=False,
                 interactor_style='custom', stereo='off',
                 multi_samples=8, max_peels=4, occlusion_ratio=0.0):
        """Manage the visualization pipeline.

        Parameters
        ----------
        scene : Scene() or vtkRenderer()
            The scene that holds all the actors.
        title : string
            A string for the window title bar.
        size : (int, int)
            ``(width, height)`` of the window. Default is (300, 300).
        png_magnify : int
            Number of times to magnify the screenshot. This can be used to save
            high resolution screenshots when pressing 's' inside the window.
        reset_camera : bool
            Default is True. You can change this option to False if you want to
            keep the camera as set before calling this function.
        order_transparent : bool
            True is useful when you want to order transparent
            actors according to their relative position to the camera. The
            default option which is False will order the actors according to
            the order of their addition to the Scene().
        interactor_style : str or vtkInteractorStyle
            If str then if 'trackball' then vtkInteractorStyleTrackballCamera()
            is used, if 'image' then vtkInteractorStyleImage() is used (no
            rotation) or if 'custom' then CustomInteractorStyle is used.
            Otherwise you can input your own interactor style.
        stereo: string
            Set the stereo type. Default is 'off'. Other types include:

            * 'opengl': OpenGL frame-sequential stereo. Referred to as
              'CrystalEyes' by VTK.
            * 'anaglyph': For use with red/blue glasses. See VTK docs to
              use different colors.
            * 'interlaced': Line interlaced.
            * 'checkerboard': Checkerboard interlaced.
            * 'left': Left eye only.
            * 'right': Right eye only.
            * 'horizontal': Side-by-side.

        multi_samples : int
            Number of samples for anti-aliazing (Default 8).
            For no anti-aliasing use 0.
        max_peels : int
            Maximum number of peels for depth peeling (Default 4).
        occlusion_ratio : float
            Occlusion ration for depth peeling (Default 0 - exact image).

        Attributes
        ----------
        scene : Scene() or vtkRenderer()
        iren : vtkRenderWindowInteractor()
        style : vtkInteractorStyle()
        window : vtkRenderWindow()

        Examples
        --------
        >>> from fury import actor, window
        >>> scene = window.Scene()
        >>> scene.add(actor.axes())
        >>> showm = window.ShowManager(scene)
        >>> # showm.render()
        >>> # showm.start()

        """
        if scene is None:
            scene = Scene()
        self.scene = scene
        self.title = title
        self.size = size
        self.png_magnify = png_magnify
        self.reset_camera = reset_camera
        self.order_transparent = order_transparent
        self.interactor_style = interactor_style
        self.stereo = stereo
        self.timers = []
        self._fps = 0
        self._last_render_time = 0
        if self.reset_camera:
            self.scene.ResetCamera()

        self.window = RenderWindow()

        if self.stereo.lower() != 'off':
            enable_stereo(self.window, self.stereo)

        self.window.AddRenderer(scene)

        self.window.SetSize(size[0], size[1])

        if self.order_transparent:
            occlusion_ratio = occlusion_ratio or 0.1
            antialiasing(self.scene, self.window,
                         multi_samples=multi_samples, max_peels=max_peels,
                         occlusion_ratio=occlusion_ratio)

        if self.interactor_style == 'image':
            self.style = InteractorStyleImage()
        elif self.interactor_style == 'trackball':
            self.style = InteractorStyleTrackballCamera()
        elif self.interactor_style == 'custom':
            self.style = CustomInteractorStyle()
        else:
            self.style = interactor_style

        self.iren = RenderWindowInteractor()
        self.style.SetCurrentRenderer(self.scene)
        # Hack: below, we explicitly call the Python version of SetInteractor.
        self.style.SetInteractor(self.iren)
        self.iren.SetInteractorStyle(self.style)
        self.iren.SetRenderWindow(self.window)
        self._timelines = []
        self._animations = []
        self._animation_callback = None

        if is_win:
            self.initialize()

    def initialize(self):
        """Initialize interaction."""
        self.iren.Initialize()

    @property
    def timelines(self):
        """Return a list of Timelines that were added to the ShowManager.

        Returns
        -------
        list[Timeline]:
            List of Timelines.
        """
        return self._timelines

    @property
    def animations(self):
        """Return a list of Animations that were added to the ShowManager.

         Returns
         -------
         list[Animation]:
             List of Animations.
         """
        return self._animations

    def add_animation(self, animation):
        """Add an Animation or a Timeline to the ShowManager.

        Adding an Animation or a Timeline to the ShowManager ensures that it
        gets added to the scene, gets updated and rendered without any extra
        code.

        Parameters
        ----------
        animation : Animation or Timeline
            The Animation or Timeline to be added to the ShowManager.
        """
        animation.add_to_scene(self.scene)
        if isinstance(animation, Animation):
            if animation in self._animations:
                return
            self._animations.append(animation)
        elif isinstance(animation, Timeline):
            if animation in self._timelines:
                return
            self._timelines.append(animation)

        if self._animation_callback is not None:
            return

        def animation_cbk(_obj, _event):
            [tl.update() for tl in self._timelines]
            [anim.update_animation() for anim in self._animations]
            self.render()
        self._animation_callback = self.add_timer_callback(True, 10,
                                                           animation_cbk)

    def remove_animation(self, animation):
        """Remove an Animation or a Timeline from the ShowManager.

        Animation will be removed from the Scene as well as from the
        ShowManager.

        Parameters
        ----------
        animation : Animation or Timeline
            The Timeline to be removed.
        """

        if animation in self.timelines or animation in self.animations:
            animation.remove_from_scene(self.scene)
            if isinstance(animation, Animation):
                self._animations.remove(animation)
            elif isinstance(animation, Timeline):
                self._timelines.remove(animation)
            if not (len(self.timelines) or len(self.animations)):
                self.iren.DestroyTimer(self._animation_callback)
                self._animation_callback = None

    def render(self):
        """Render only once."""
        self.window.Render()
        # calculate the FPS
        self._fps = 1.0 / (time.perf_counter() - self._last_render_time)
        self._last_render_time = time.perf_counter()

    def start(self):
        """Start interaction."""
        try:
            self.render()
            if self.title.upper() == "FURY":
                self.window.SetWindowName(self.title + " " + fury_version)
            else:
                self.window.SetWindowName(self.title)
            self.iren.Start()
        except AttributeError:
            self.__init__(self.scene, self.title, size=self.size,
                          png_magnify=self.png_magnify,
                          reset_camera=self.reset_camera,
                          order_transparent=self.order_transparent,
                          interactor_style=self.interactor_style)
            self.render()
            if self.title.upper() == "FURY":
                self.window.SetWindowName(self.title + " " + fury_version)
            else:
                self.window.SetWindowName(self.title)
            self.iren.Start()

        self.window.RemoveRenderer(self.scene)
        self.scene.SetRenderWindow(None)
        self.window.Finalize()
        del self.iren
        del self.window

    @property
    def frame_rate(self):
        """Returns number of frames per second."""
        return self._fps

    def record_events(self):
        """Record events during the interaction.

        The recording is represented as a list of VTK events that happened
        during the interaction. The recorded events are then returned.

        Returns
        -------
        events : str
            Recorded events (one per line).

        Notes
        -----
        Since VTK only allows recording events to a file, we use a
        temporary file from which we then read the events.

        """
        with InTemporaryDirectory():
            filename = "recorded_events.log"
            recorder = InteractorEventRecorder()
            recorder.SetInteractor(self.iren)
            recorder.SetFileName(filename)

            def _stop_recording_and_close(_obj, _evt):
                if recorder:
                    recorder.Stop()
                self.iren.TerminateApp()

            self.iren.AddObserver("ExitEvent", _stop_recording_and_close)

            recorder.EnabledOn()
            recorder.Record()

            self.render()
            self.iren.Start()
            # Deleting this object is the unique way
            # to close the file.
            recorder = None
            # Retrieved recorded events.
            with open(filename, 'r') as f:
                events = f.read()
        return events

    def record_events_to_file(self, filename="record.log"):
        """Record events during the interaction.

        The recording is represented as a list of VTK events
        that happened during the interaction. The recording is
        going to be saved into `filename`.

        Parameters
        ----------
        filename : str
            Name of the file that will contain the recording (.log|.log.gz).

        """
        events = self.record_events()

        # Compress file if needed
        if filename.endswith(".gz"):
            with gzip.open(filename, 'wb') as fgz:
                fgz.write(asbytes(events))
        else:
            with open(filename, 'w') as f:
                f.write(events)

    def play_events(self, events):
        """Play recorded events of a past interaction.

        The VTK events that happened during the recorded interaction will be
        played back.

        Parameters
        ----------
        events : str
            Recorded events (one per line).

        """
        recorder = InteractorEventRecorder()
        recorder.SetInteractor(self.iren)

        recorder.SetInputString(events)
        recorder.ReadFromInputStringOn()
        self.initialize()
        # self.render()
        recorder.Play()

        # Finalize seems very important otherwise
        # the recording window will not close.
        self.window.RemoveRenderer(self.scene)
        self.scene.SetRenderWindow(None)
        self.window.Finalize()
        self.exit()

        # print('After Finalize and Exit')

        # del self.iren
        # del self.window


    def play_events_from_file(self, filename):
        """Play recorded events of a past interaction.

        The VTK events that happened during the recorded interaction will be
        played back from `filename`.

        Parameters
        ----------
        filename : str
            Name of the file containing the recorded events (.log|.log.gz).

        """
        # Uncompress file if needed.
        if filename.endswith(".gz"):
            with gzip.open(filename, 'r') as f:
                events = f.read()
        else:
            with open(filename) as f:
                events = f.read()

        self.play_events(events)

    def add_window_callback(self, win_callback,
                            event=Command.ModifiedEvent):
        """Add window callbacks."""
        self.window.AddObserver(event, win_callback)
        self.window.Render()

    def add_timer_callback(self, repeat, duration, timer_callback):
        self.iren.AddObserver("TimerEvent", timer_callback)

        if repeat:
            timer_id = self.iren.CreateRepeatingTimer(duration)
        else:
            timer_id = self.iren.CreateOneShotTimer(duration)
        self.timers.append(timer_id)
        return timer_id

    def add_iren_callback(self, iren_callback, event="MouseMoveEvent"):
        self.iren.AddObserver(event, iren_callback)

    def destroy_timer(self, timer_id):
        self.iren.DestroyTimer(timer_id)
        del self.timers[self.timers.index(timer_id)]

    def destroy_timers(self):
        for timer_id in self.timers:
            self.destroy_timer(timer_id)

    def exit(self):
        """Close window and terminate interactor."""
        # if is_osx and self.timers:
            # OSX seems to not destroy correctly timers
            # segfault 11 appears sometimes if we do not do it manually.

        # self.iren.GetRenderWindow().Finalize()
        self.iren.TerminateApp()
        self.destroy_timers()
        self.timers.clear()

    def save_screenshot(self, fname, magnification=1, size=None, stereo=None):
        """Save a screenshot of the current window in the specified filename.

        Parameters
        ----------
        fname : str or None
            File name where to save the screenshot.
        magnification : int, optional
            Applies a magnification factor to the scene before taking the
            screenshot which improves the quality. A value greater than 1
            increases the quality of the image. However, the output size will
            be larger. For example, 200x200 image with magnification of 2 will
            result in a 400x400 image. Default is 1.
        size : tuple of 2 ints, optional
            Size of the output image in pixels. If None, the size of the scene
            will be used. If magnification > 1, then the size will be
            determined by the magnification factor. Default is None.
        stereo : str, optional
            Set the type of stereo for the screenshot. Supported values are:

                * 'opengl': OpenGL frame-sequential stereo. Referred to as
                  'CrystalEyes' by VTK.
                * 'anaglyph': For use with red/blue glasses. See VTK docs to
                  use different colors.
                * 'interlaced': Line interlaced.
                * 'checkerboard': Checkerboard interlaced.
                * 'left': Left eye only.
                * 'right': Right eye only.
                * 'horizontal': Side-by-side.

        """
        if size is None:
            size = self.size
        if stereo is None:
            stereo = self.stereo.lower()

        record(scene=self.scene, out_path=fname, magnification=magnification,
               size=size, stereo=stereo)


def show(scene, title='FURY', size=(300, 300), png_magnify=1,
         reset_camera=True, order_transparent=False, stereo='off',
         multi_samples=8, max_peels=4, occlusion_ratio=0.0):
    """Show window with current scene.

    Parameters
    ------------
    scene : Scene() or vtkRenderer()
        The scene that holds all the actors.
    title : string
        A string for the window title bar. Default is FURY and current version.
    size : (int, int)
        ``(width, height)`` of the window. Default is (300, 300).
    png_magnify : int
        Number of times to magnify the screenshot. Default is 1. This can be
        used to save high resolution screenshots when pressing 's' inside the
        window.
    reset_camera : bool
        Default is True. You can change this option to False if you want to
        keep the camera as set before calling this function.
    order_transparent : bool
        True is useful when you want to order transparent
        actors according to their relative position to the camera. The default
        option which is False will order the actors according to the order of
        their addition to the Scene().
    stereo : string
        Set the stereo type. Default is 'off'. Other types include:

        * 'opengl': OpenGL frame-sequential stereo. Referred to as
          'CrystalEyes' by VTK.
        * 'anaglyph': For use with red/blue glasses. See VTK docs to
          use different colors.
        * 'interlaced': Line interlaced.
        * 'checkerboard': Checkerboard interlaced.
        * 'left': Left eye only.
        * 'right': Right eye only.
        * 'horizontal': Side-by-side.

    multi_samples : int
        Number of samples for anti-aliazing (Default 8).
        For no anti-aliasing use 0.
    max_peels : int
        Maximum number of peels for depth peeling (Default 4).
    occlusion_ratio : float
        Occlusion ration for depth peeling (Default 0 - exact image).

    Examples
    ----------
    >>> import numpy as np
    >>> from fury import window, actor
    >>> r = window.Scene()
    >>> lines=[np.random.rand(10,3),np.random.rand(20,3)]
    >>> colors=np.array([[0.2,0.2,0.2],[0.8,0.8,0.8]])
    >>> c=actor.line(lines,colors)
    >>> r.add(c)
    >>> l=actor.label(text="Hello")
    >>> r.add(l)
    >>> #window.show(r)

    See also
    ---------
    fury.window.record
    fury.window.snapshot

    """
    show_manager = ShowManager(scene, title, size, png_magnify, reset_camera,
                               order_transparent, stereo=stereo,
                               multi_samples=multi_samples,
                               max_peels=max_peels,
                               occlusion_ratio=occlusion_ratio)
    show_manager.render()
    show_manager.start()


def record(scene=None, cam_pos=None, cam_focal=None, cam_view=None,
           out_path=None, path_numbering=False, n_frames=1, az_ang=10,
           magnification=1, size=(300, 300), reset_camera=True,
           screen_clip=False, stereo='off', verbose=False):
    """Record a video of your scene.

    Records a video as a series of ``.png`` files of your scene by rotating the
    azimuth angle az_angle in every frame.

    Parameters
    -----------
    scene : Scene() or vtkRenderer() object
        Scene instance
    cam_pos : None or sequence (3,), optional
        Camera's position. If None then default camera's position is used.
    cam_focal : None or sequence (3,), optional
        Camera's focal point. If None then default camera's focal point is
        used.
    cam_view : None or sequence (3,), optional
        Camera's view up direction. If None then default camera's view up
        vector is used.
    out_path : str, optional
        Output path for the frames. If None a default fury.png is created.
    path_numbering : bool
        When recording it changes out_path to out_path + str(frame number)
    n_frames : int, optional
        Number of frames to save, default 1
    az_ang : float, optional
        Azimuthal angle of camera rotation.
    magnification : int, optional
        How much to magnify the saved frame. Default is 1. A value greater
        than 1 increases the quality of the image. However, the output
        size will be larger. For example, 200x200 image with magnification
        of 2 will be a 400x400 image.
    size : (int, int)
        ``(width, height)`` of the window. Default is (300, 300).
    screen_clip: bool
        Clip the png based on screen resolution. Default is False.
    reset_camera : bool
        If True Call ``scene.reset_camera()``. Otherwise you need to set the
         camera before calling this function.
    stereo: string
        Set the stereo type. Default is 'off'. Other types include:

        * 'opengl': OpenGL frame-sequential stereo. Referred to as
          'CrystalEyes' by VTK.
        * 'anaglyph': For use with red/blue glasses. See VTK docs to
          use different colors.
        * 'interlaced': Line interlaced.
        * 'checkerboard': Checkerboard interlaced.
        * 'left': Left eye only.
        * 'right': Right eye only.
        * 'horizontal': Side-by-side.

    verbose : bool
        print information about the camera. Default is False.

    Examples
    ---------
    >>> from fury import window, actor
    >>> scene = window.Scene()
    >>> a = actor.axes()
    >>> scene.add(a)
    >>> # uncomment below to record
    >>> # window.record(scene)
    >>> # check for new images in current directory

    """
    if scene is None:
        scene = Scene()

    renWin = RenderWindow()

    renWin.SetOffScreenRendering(1)
    renWin.SetBorders(screen_clip)
    renWin.AddRenderer(scene)
    renWin.SetSize(size[0], size[1])

    # scene.GetActiveCamera().Azimuth(180)

    if reset_camera:
        scene.ResetCamera()

    if stereo.lower() != 'off':
        enable_stereo(renWin, stereo)

    renderLarge = RenderLargeImage()
    renderLarge.SetInput(scene)
    renderLarge.SetMagnification(magnification)
    renderLarge.Update()

    ang = 0

    if cam_pos is not None:
        cx, cy, cz = cam_pos
        scene.GetActiveCamera().SetPosition(cx, cy, cz)
    if cam_focal is not None:
        fx, fy, fz = cam_focal
        scene.GetActiveCamera().SetFocalPoint(fx, fy, fz)
    if cam_view is not None:
        ux, uy, uz = cam_view
        scene.GetActiveCamera().SetViewUp(ux, uy, uz)

    cam = scene.GetActiveCamera()
    if verbose:
        print('Camera Position (%.2f, %.2f, %.2f)' % cam.GetPosition())
        print('Camera Focal Point (%.2f, %.2f, %.2f)' % cam.GetFocalPoint())
        print('Camera View Up (%.2f, %.2f, %.2f)' % cam.GetViewUp())

    for i in range(n_frames):
        scene.GetActiveCamera().Azimuth(ang)
        renderLarge = RenderLargeImage()
        renderLarge.SetInput(scene)
        renderLarge.SetMagnification(magnification)
        renderLarge.Update()

        if path_numbering:
            if out_path is None:
                filename = str(i).zfill(6) + '.png'
            else:
                filename = out_path + str(i).zfill(6) + '.png'
        else:
            if out_path is None:
                filename = 'fury.png'
            else:
                filename = out_path

        arr = numpy_support.vtk_to_numpy(renderLarge.GetOutput().GetPointData()
                                         .GetScalars())
        w, h, _ = renderLarge.GetOutput().GetDimensions()
        components = renderLarge.GetOutput().GetNumberOfScalarComponents()
        arr = arr.reshape((h, w, components))
        save_image(arr, filename)

        ang = +az_ang

    renWin.RemoveRenderer(scene)
    renWin.Finalize()


def antialiasing(scene, win, multi_samples=8, max_peels=4,
                 occlusion_ratio=0.0):
    """Enable anti-aliasing and ordered transparency.

    Parameters
    ----------
    scene : Scene
    win : Window
        Provided by ShowManager.window attribute.
    multi_samples : int
        Number of samples for anti-aliasing (Default 8).
        For no anti-aliasing use 0.
    max_peels : int
        Maximum number of peels for depth peeling (Default 4).
    occlusion_ratio : float
        Occlusion ratio for depth peeling (Default 0 - exact image).

    """
    # Use a render window with alpha bits
    # as default is 0 (false))
    win.SetAlphaBitPlanes(True)

    # Force to not pick a framebuffer with a multisample buffer
    # (default is 8)
    win.SetMultiSamples(multi_samples)

    # TODO: enable these but test
    # win.SetBorders(True)
    # win.LineSmoothingOn(True)
    # win.PointSmoothingOn(True)
    # win.PolygonSmoothingOn(True)

    # Choose to use depth peeling (if supported)
    # (default is 0 (false)):
    scene.UseDepthPeelingOn()

    # Set depth peeling parameters
    # Set the maximum number of rendering passes (default is 4)
    scene.SetMaximumNumberOfPeels(max_peels)

    # Set the occlusion ratio (initial value is 0.0, exact image):
    scene.SetOcclusionRatio(occlusion_ratio)


def snapshot(scene, fname=None, size=(300, 300), offscreen=True,
             order_transparent=False, stereo='off',
             multi_samples=8, max_peels=4,
             occlusion_ratio=0.0, dpi=(72, 72)):
    """Save a snapshot of the scene in a file or in memory.

    Parameters
    -----------
    scene : Scene() or vtkRenderer
        Scene instance
    fname : str or None
        Save PNG file. If None return only an array without saving PNG.
    size : (int, int)
        ``(width, height)`` of the window. Default is (300, 300).
    offscreen : bool
        Default True. Go stealth mode no window should appear.
    order_transparent : bool
        Default False. Use depth peeling to sort transparent objects.
        If True also enables anti-aliasing.

    stereo: string
        Set the stereo type. Default is 'off'. Other types include:

        * 'opengl': OpenGL frame-sequential stereo. Referred to as
          'CrystalEyes' by VTK.
        * 'anaglyph': For use with red/blue glasses. See VTK docs to
          use different colors.
        * 'interlaced': Line interlaced.
        * 'checkerboard': Checkerboard interlaced.
        * 'left': Left eye only.
        * 'right': Right eye only.
        * 'horizontal': Side-by-side.

    multi_samples : int
        Number of samples for anti-aliazing (Default 8).
        For no anti-aliasing use 0.
    max_peels : int
        Maximum number of peels for depth peeling (Default 4).
    occlusion_ratio : float
        Occlusion ration for depth peeling (Default 0 - exact image).
    dpi : float or (float, float)
        Dots per inch (dpi) for saved image.
        Single values are applied as dpi for both dimensions.

    Returns
    -------
    arr : ndarray
        Color array of size (width, height, 3) where the last dimension
        holds the RGB values.

    """
    width, height = size

    render_window = RenderWindow()
    if offscreen:
        render_window.SetOffScreenRendering(1)
    if stereo.lower() != 'off':
        enable_stereo(render_window, stereo)
    render_window.AddRenderer(scene)
    render_window.SetSize(width, height)

    if order_transparent:
        antialiasing(scene, render_window, multi_samples, max_peels,
                     occlusion_ratio)

    render_window.Render()

    window_to_image_filter = WindowToImageFilter()
    window_to_image_filter.SetInput(render_window)
    window_to_image_filter.Update()

    vtk_image = window_to_image_filter.GetOutput()
    h, w, _ = vtk_image.GetDimensions()
    vtk_array = vtk_image.GetPointData().GetScalars()
    components = vtk_array.GetNumberOfComponents()
    arr = numpy_support.vtk_to_numpy(vtk_array).reshape(w, h, components).copy()

    if fname is None:
        return arr

    save_image(arr, fname, dpi=dpi)

    render_window.RemoveRenderer(scene)
    render_window.Finalize()

    return arr


def analyze_scene(scene):

    class ReportScene(object):
        bg_color = None
        collection = None
        actors = None
        actors_classnames = None

    report = ReportScene()

    report.bg_color = scene.GetBackground()
    report.collection = scene.GetActors()
    report.actors = report.collection.GetNumberOfItems()

    report.collection.InitTraversal()
    report.actors_classnames = []
    for _ in range(report.actors):
        class_name = report.collection.GetNextActor().GetClassName()
        report.actors_classnames.append(class_name)

    return report


def analyze_snapshot(im, bg_color=colors.black, colors=None,
                     find_objects=True,
                     strel=None):
    """Analyze snapshot from memory or file.

    Parameters
    ----------
    im: str or array
        If string then the image is read from a file otherwise the image is
        read from a numpy array. The array is expected to be of shape (X, Y, 3)
        or (X, Y, 4) where the last dimensions are the RGB or RGBA values.
    colors: tuple (3,) or list of tuples (3,)
        List of colors to search in the image
    find_objects: bool
        If True it will calculate the number of objects that are different
        from the background and return their position in a new image.
    strel: 2d array
        Structure element to use for finding the objects.

    Returns
    -------
    report : ReportSnapshot
        This is an object with attibutes like ``colors_found`` that give
        information about what was found in the current snapshot array ``im``.

    """
    if isinstance(im, basestring):
        im = load_image(im)

    class ReportSnapshot(object):
        objects = None
        labels = None
        colors_found = False

        def __str__(self):
            msg = "Report:\n-------\n"
            msg += "objects: {}\n".format(self.objects)
            msg += "labels: \n{}\n".format(self.labels)
            msg += "colors_found: {}\n".format(self.colors_found)
            return msg

    report = ReportSnapshot()

    if colors is not None:
        if isinstance(colors, tuple):
            colors = [colors]
        flags = [False] * len(colors)
        for (i, col) in enumerate(colors):
            # find if the current color exist in the array
            flags[i] = np.any(np.any(np.all(np.equal(im[..., :3], col[:3]),
                                            axis=-1)))

        report.colors_found = flags

    if find_objects is True:
        weights = [0.299, 0.587, 0.144]
        gray = np.dot(im[..., :3], weights)
        bg_color2 = im[0, 0]
        background = np.dot(bg_color2, weights)

        if strel is None:
            strel = np.array([[1, 1, 1],
                              [1, 1, 1],
                              [1, 1, 1]])

        labels, objects = ndimage.label(gray != background, strel)
        report.labels = labels
        report.objects = objects

    return report


def enable_stereo(renwin, stereo_type):
    """Enable the given stereo type on the RenderWindow.

    Parameters
    ----------
    renwin: vtkRenderWindow
    stereo_type: string
        * 'opengl': OpenGL frame-sequential stereo. Referred to as
          'CrystalEyes' by VTK.
        * 'anaglyph': For use with red/blue glasses. See VTK docs to
          use different colors.
        * 'interlaced': Line interlaced.
        * 'checkerboard': Checkerboard interlaced.
        * 'left': Left eye only.
        * 'right': Right eye only.
        * 'horizontal': Side-by-side.

    """
    renwin.GetStereoCapableWindow()
    renwin.StereoCapableWindowOn()
    renwin.StereoRenderOn()

    stereo_type = stereo_type.lower()

    # stereo type ints from
    # https://gitlab.kitware.com/vtk/vtk/blob/master/Rendering/Core/vtkRenderWindow.h#L57
    stereo_type_dictionary = {
        'opengl': 1,
        'interlaced': 3,
        'anaglyph': 7,
        'checkerboard': 8,
        'horizontal': 9
    }

    # default to horizontal since it is easy to see if it is working
    if stereo_type not in stereo_type_dictionary:
        warn("Unknown stereo type provided. "
             "Setting stereo type to 'horizontal'.")
        stereo_type = 'horizontal'

    renwin.SetStereoType(stereo_type_dictionary[stereo_type])


def gl_get_current_state(gl_state):
    """Returns a dict which describes the current state of the opengl
    context

    Parameters
    ----------
    gl_state : vtkOpenGLState

    """
    state_description = {
        glName: gl_state.GetEnumState(glNumber)
        for glName, glNumber in _GL.items()
    }
    return state_description


def gl_reset_blend(gl_state):
    """Redefines the state of the OpenGL context related with how the RGBA
    channels will be combined.

    Parameters
    ----------
    gl_state : vtkOpenGLState

    See more
    ---------
    [1] https://www.khronos.org/registry/OpenGL-Refpages/gl4/html/glBlendEquation.xhtml
    [2] https://www.khronos.org/registry/OpenGL-Refpages/gl4/html/glBlendFunc.xhtml
    vtk specification:
    [3] https://gitlab.kitware.com/vtk/vtk/-/blob/master/Rendering/OpenGL2/vtkOpenGLState.cxx#L1705

    """  # noqa
    gl_state.ResetGLBlendEquationState()
    gl_state.ResetGLBlendFuncState()


def gl_enable_depth(gl_state):
    """Enable OpenGl depth test

    Parameters
    ----------
    gl_state : vtkOpenGLState

    """
    gl_state.vtkglEnable(_GL['GL_DEPTH_TEST'])


def gl_disable_depth(gl_state):
    """Disable OpenGl depth test

    Parameters
    ----------
    gl_state : vtkOpenGLState

    """
    gl_state.vtkglDisable(_GL['GL_DEPTH_TEST'])


def gl_enable_blend(gl_state):
    """Enable OpenGl blending

    Parameters
    ----------
    gl_state : vtkOpenGLState

    """
    gl_state.vtkglEnable(_GL['GL_BLEND'])


def gl_disable_blend(gl_state):
    """This it will disable any gl behavior which has no
    function for opaque objects. This has the benefit of
    speeding up the rendering of the image.

    Parameters
    ----------
    gl_state : vtkOpenGLState

    See more
    --------
    [1] https://www.khronos.org/registry/OpenGL-Refpages/gl4/html/glFrontFace.xhtml

    """  # noqa

    gl_state.vtkglDisable(_GL['GL_CULL_FACE'])
    gl_state.vtkglDisable(_GL['GL_BLEND'])


def gl_set_additive_blending(gl_state):
    """Enable additive blending

    Parameters
    ----------
    gl_state : vtkOpenGLState

    """
    gl_reset_blend(gl_state)
    gl_state.vtkglEnable(_GL['GL_BLEND'])
    gl_state.vtkglDisable(_GL['GL_DEPTH_TEST'])
    gl_state.vtkglBlendFunc(_GL['GL_SRC_ALPHA'], _GL['GL_ONE'])


def gl_set_additive_blending_white_background(gl_state):
    """Enable additive blending for a white background

    Parameters
    ----------
    gl_state : vtkOpenGLState

    """
    gl_reset_blend(gl_state)
    gl_state.vtkglEnable(_GL['GL_BLEND'])
    gl_state.vtkglDisable(_GL['GL_DEPTH_TEST'])
    gl_state.vtkglBlendFuncSeparate(
            _GL['GL_SRC_ALPHA'], _GL['GL_ONE_MINUS_SRC_ALPHA'],
            _GL['GL_ONE'],  _GL['GL_ZERO'])


def gl_set_normal_blending(gl_state):
    """Enable normal blending

    Parameters
    ----------
    gl_state : vtkOpenGLState

    """
    gl_state.vtkglEnable(_GL['GL_BLEND'])
    gl_state.vtkglEnable(_GL['GL_DEPTH_TEST'])
    gl_state.vtkglBlendFunc(_GL['GL_ONE'], _GL['GL_ONE'])
    gl_state.vtkglBlendFuncSeparate(
                _GL['GL_SRC_ALPHA'], _GL['GL_ONE_MINUS_SRC_ALPHA'],
                _GL['GL_ONE'], _GL['GL_ONE_MINUS_SRC_ALPHA'])


def gl_set_multiplicative_blending(gl_state):
    """Enable multiplicative blending

    Parameters
    ----------
    gl_state : vtkOpenGLState

    """
    gl_reset_blend(gl_state)
    gl_state.vtkglBlendFunc(_GL['GL_ZERO'], _GL['GL_SRC_COLOR'])


def gl_set_subtractive_blending(gl_state):
    """Enable subtractive blending

    Parameters
    ----------
    gl_state : vtkOpenGLState

    """
    gl_reset_blend(gl_state)
    gl_state.vtkglBlendFunc(_GL['GL_ZERO'], _GL['GL_ONE_MINUS_SRC_COLOR'])<|MERGE_RESOLUTION|>--- conflicted
+++ resolved
@@ -8,13 +8,9 @@
 from scipy import ndimage
 
 from fury import __version__ as fury_version
-<<<<<<< HEAD
 from fury.animation import Timeline, Animation
-from fury.decorators import is_osx
-=======
 from fury.decorators import is_osx, is_win
 
->>>>>>> 8710a650
 from fury.interactor import CustomInteractorStyle
 from fury.io import load_image, save_image
 from fury.lib import (OpenGLRenderer, Skybox, Volume, Actor2D,
