--- conflicted
+++ resolved
@@ -786,7 +786,6 @@
 
 @npt.dec.skipif(not have_vtk or skip_it)
 @xvfb_it
-<<<<<<< HEAD
 def test_timer():
     """ Testing add a timer and exit window and app from inside timer.
     """
@@ -834,7 +833,9 @@
     showm.add_timer_callback(True, 200, timer_callback)
     showm.start()
 
-=======
+    
+@npt.dec.skipif(not have_vtk or skip_it)
+@xvfb_it
 def test_ui_file_menu_2d(interactive=False):
     filename = "test_ui_file_menu_2d"
     recording_filename = pjoin(DATA_DIR, filename + ".log.gz")
@@ -904,7 +905,7 @@
                                           title="DIPY FileMenu")
         show_manager.ren.add(filemenu)
         show_manager.start()
->>>>>>> 903af546
+
 
 if __name__ == "__main__":
 
@@ -941,10 +942,8 @@
     if len(sys.argv) <= 1 or sys.argv[1] == "test_ui_image_container_2d":
         test_ui_image_container_2d(interactive=False)
 
-<<<<<<< HEAD
     if len(sys.argv) <= 1 or sys.argv[1] == "test_timer":
         test_timer()
-=======
+
     if len(sys.argv) <= 1 or sys.argv[1] == "test_ui_file_menu_2d":
         test_ui_file_menu_2d(interactive=False)
->>>>>>> 903af546
